/**
 * 日志存储的定义
 * 1、用2个以上读写日志做日志记录。2个以上的目的是为了保证有的日志记录晚到可以被记录。大小到了，要开辟新的读写日志。
 * 2、用时间起始值作为文件名，一般大小为4-64兆。文件内一般64k为1个块，默认采用lz4压缩。
 * 由外部驱动来建索引及重命名，这样可以用作索引完成的标志。
 * 加载时，先遍历目录，然后倒序加载日志文件，直到找到索引的日志文件。
 * 日志命名为： {time}.{mcount}  time为64位时间的base58，mcount为修改次数。 mcount为0表示还没建索引。1表示已建索引。每次读取日志文件时，只处理最大修改次数的，删除其余的。
 * 
 * 日志需要建立索引。先修改头部的索引位置。然后创建索引。 // 一般总是用Guid来查询，所以不太需要有GuidBloom过滤器。
 * 为了自己管理缓冲，使用O_DIRECT 直接读写文件。元数据保留块索引数组。有块缓存，缓存单个的数据块。根据内存需要可单独加载和释放。缓存数据块时，可以按4k左右的大小建立简单索引。
 * 读写模式下： Ver(2字节), 配置(2字节), 整理时间-秒-总为0(4字节), 索引位置-总为0(4字节), 块索引数组长度-总为0(2字节), [{块长-块结束时写入(3字节), CRC32-块结束时写入(4字节), [{Guid(16字节), Bon长度(变长1-4字节), Bon格式数据，子表编号(2字节，可选，整理时删除)}...], }...]=数据块数组(块与块可能会出现Guid交叠)
 * 只读模式下： Ver(2字节), 配置-描述是否有子表编号(2字节), 整理时间-秒(4字节), 索引位置(4字节), 块索引数组长度(2字节), [块长(3字节), CRC32(4字节), {[{Guid(16字节), Bon长度(变长1-4字节), Bon格式数据，子表编号(4字节，可选，整理时删除)}...], }...]=数据块数组, 0xFFFFFF(3字节表示为索引), CRC32(4字节), [{MinGuidTime(8字节), MaxGuidTime(8字节), Pos(4字节), Count(4字节)}...]=块索引数组
 *
 * 管理器用sbtree记录每个文件名对应的元信息(时间和修改次数) 
 * 
 * 使用direct IO和pread来提升性能
 * 
 */

use std::boxed::FnBox;
use std::sync::{Arc, Mutex, RwLock};
use std::sync::atomic::{AtomicUsize, Ordering};
use std::result::Result;
use std::cmp::{Ord, PartialOrd, Ordering as Order};
use std::vec::Vec;
use std::fs::{File, DirBuilder, rename, remove_file};
use std::path::{Path, PathBuf};
use std::io::{Read, Write, Result as IoResult};
use std::mem;

use crc::{crc16, Hasher16, crc32, Hasher32};
use fnv::FnvHashMap;

use pi_lib::ordmap::{OrdMap, ActionResult, Entry};
use pi_lib::asbtree::{Tree, new};
use pi_lib::time::{now_millis, now_nanos};
use pi_lib::atom::Atom;
use pi_lib::guid::Guid;
use pi_lib::data_view::{GetView, SetView};
use pi_lib::bon::{ReadBuffer, WriteBuffer};
use pi_lib::base58::{ToBase58, FromBase58};

use pi_base::util::now_millisecond;
use pi_base::file::{Shared, SharedFile, WriteOptions, AsyncFile, AsynFileOptions};
use pi_base::task::TaskType;
use pi_base::pi_base_impl::cast_store_task;

const FILE_HEADE_SIZE: usize = 14;
const BLOCK_HEAD_SIZE: usize = 7;
const BLOCK_BODY_SIZE: usize = 64 * 1024 * 1024;
const LOG_HEAD_SIZE: usize = 24;

pub type Bin = Arc<Vec<u8>>;

pub type SResult<T> = Result<T, String>;
pub type LogResult = Option<SResult<()>>;

pub type Callback = Arc<Fn(SResult<()>)>;
pub type ReadCallback = Arc<Fn(SResult<Bin>)>;


/*
 * log日志
 */
#[derive(Clone)]
pub struct Log {
	dir: Atom,
	cfg: Config,
	stat: Statistics,
	rw: Arc<RwLock<LogRW>>,
}
impl Log {
	pub fn new(dir: Atom, cfg: Config, init_time: u64, cb: Arc<Fn(SResult<Self>)>) -> Option<SResult<Self>> {
		let path = Path::new(&**dir);
		if !path.exists() {
			//目录不存在，则创建目录
			DirBuilder::new().recursive(true).create(path).unwrap();
		}else if !path.is_dir() {
			return Some(Err("invalid log dir".to_string()))
		}
		let mut reads = OrdMap::new(new()); // TODO 优化成FnvHashMap
		let mut temp: Vec<(u64, PathBuf)> = Vec::new();
		// 分析目录下所有的日志文件，加载到读日志表和写日志列表中
		for entry in path.read_dir().expect("read_dir call failed") {
			if let Ok(entry) = entry {
				let file = entry.path();
				if file.is_file() {
					let name = file.to_str().unwrap();
					match name.find('.') {
						Some(dot) => {
							let file_name = Path::new(name);
							let name_str = file_name.file_stem().unwrap().to_str().unwrap();
							let modify_str = file_name.extension().unwrap().to_str().unwrap();
							let (time, modify) = match u32::from_str_radix(modify_str, 16) {
								Ok(r) => match name_str.from_base58() {
									Ok(vec_u8) => (vec_u8.as_slice().get_lu64(0), r),
									_ => {
										remove_file(file).expect("remove failed");
										continue;
									}
								}
								E => {
									remove_file(file).expect("remove failed");
									continue;
								}
							};
							if modify == 0 {
								//将首文件加入临时缓冲
								temp.push((time, file));
							} else {
								//非首文件，根据时间进行排序，并加入读日志表中
								let mut f = |v: Option<&(u32, AReader)>| {
									match v {
										Some(info) => if modify > info.0 {
											let mut pbuf = PathBuf::new();
											pbuf.push(path.clone());
											pbuf.push(Path::new(name_str));
											pbuf.push(Path::new(&info.0.to_string()));
											remove_file(pbuf.as_path()).expect("remove failed");
											ActionResult::Upsert((modify, AReader::new()))
										}else{
											remove_file(file.clone()).expect("remove failed");
											ActionResult::Ignore
										},
										_ => ActionResult::Upsert((modify, AReader::new()))
									}
								};
								reads.action(&time, &mut f);
							}
						},
						_ => {
							remove_file(file).expect("remove failed");
						}
					}
				}
			}
		}
		let len = temp.len();
		if len == 0 {
			//如果没有首文件，则初始化日志，并返回
			let log = Log {
				dir: dir.clone(),
				cfg: cfg,
				stat: Statistics::new(),
				rw: Arc::new(RwLock::new(LogRW::new(&reads, vec![FileInfo(init_time, 0, AWriter::new(Reader::new()))]))),
			};
			let log_copy = log.clone();
			let init_rw_cb = Box::new(move |result: IoResult<AsyncFile>| {
				match result {
					Err(e) => return cb(Err(e.to_string())),
					Ok(f) => {
						let vec = &mut log_copy.rw.write().unwrap().1;
						let writer = &mut (vec[0].2).0.lock().unwrap();
						writer.reader.file.file = Ok(Arc::new(f)); //初始化读写文件的共享文件
						writer.reader.file.wait = None; //初始化读写文件成功
					},
				}
				cb(Ok(log_copy));
			});
			create_rw_file(dir.clone(), init_time, 0, init_rw_cb);
			return Some(Ok(log))
		};
		// 加载所有正在写入的日志文件
		let count = Arc::new(AtomicUsize::new(len));
		let writes = Arc::new(Mutex::new(Vec::new()));
		let c1 = cfg.clone();
		let bf = Arc::new(move|r: SResult<(usize, u64, AWriter)>| {
			match r {
				Ok((i, time, w)) => {
					let mut vec = writes.lock().unwrap();
					vec.insert(i, FileInfo(time, 0, w));
					if count.fetch_sub(1, Ordering::SeqCst) == 1 {
						cb(Ok(Log{
							dir: dir.clone(),
							cfg: cfg.clone(),
							stat: Statistics::new(),
							rw: Arc::new(RwLock::new(LogRW::new(&reads, mem::replace(&mut vec, Vec::new())))),
						}))
					}
				},
				Err(s) => cb(Err(s))
			}
		});
		let mut i = 0;
		for (time, file_path) in temp {
			println!("!!!!!!!!!!!!!!!!!!!!!!load rw file, i: {}, time: {}, path: {:?}", i, time, file_path);
			load_write(i, time, c1.clone(), file_path.clone(), bf.clone());
			i += 1;
		}
		None
	}
	pub fn dir(&self) -> &Atom {
		&self.dir
	}
	pub fn cfg(&self) -> &Config {
		&self.cfg
	}
	pub fn stat(&self) -> &Statistics {
		&self.stat
	}
	// 读取指定Guid对应的数据
	pub fn read(&self, guid: Guid, callback: ReadCallback) -> Option<SResult<Bin>> {
		let time = guid.time();
		let r = {
			let wvec = &(self.rw.read().unwrap().1);
			let finfo = FileInfo(time, 0, AWriter::new(Reader::new())); // TODO 优化为裸指针创建AWriter
			match wvec[..].binary_search(&finfo) {
				Ok(i) => {

				},
				Err(i) => {// 向前寻找

				}
			}
		};
		None
	}
	// 写入指定Guid对应的数据
	pub fn write(&self, guid: Guid, data: Bin, st_key: u32, callback: Callback) -> SResult<()> {
		if is_timeout_guid(&(self.rw.read().unwrap().1)[0], &guid) {
			return Err("guid too old".to_string());
		}
		
		let file_result = ((self.rw.write().unwrap().1).last().unwrap().2).0.lock().unwrap().reader.file.file.clone(); //立即释放锁
		match file_result {
			Ok(ref f) => {
				//文件已初始化
				if is_out_of_file(f, self.cfg.limit_size, data.clone()) {
					//需要增加新的读写文件
					handle_create_rw_file(self.clone(), guid, data, st_key, callback)
				} else {
					//在当前读写文件中继续写
					sync_handle_write(self.clone(), (self.rw.write().unwrap().1).last().unwrap().2.clone(), guid, data, st_key, callback) //立即释放锁
				}
			},
			Err(ref s) if s == &String::from("") => {
				//文件还未初始化，加入初始化队列，等待初始化成功后执行
				let log = self.clone();
				let cb = Box::new(move |result: SResult<()>| {
					match result {
						Err(s) => callback(Err("init rw file failed, ".to_string() + &s)),
						Ok(_) => {
							log.write(guid, data, st_key, callback);
						},
					}
				});
				((self.rw.write().unwrap().1).last_mut().unwrap().2).0.lock().unwrap().reader.file.wait.as_mut().unwrap().push(cb); //立即释放锁
				Ok(())
			},
			Err(ref s) => {
				//文件初始化失败，立即返回错误
				Err(s.clone())
			},
		}
	}
	// 列出所有可以读写的日志文件名
	pub fn list_writes(&self) -> Vec<u64> {
		vec![]
	}
	// 整理指定的可读写的日志文件，为其建立索引并以只读方式打开
	pub fn collect(&self, file: u64, callback: Callback) -> SResult<()> {
		Err("file not found".to_string())
	}
}

// 统计
#[derive(Clone)]
pub struct Config {
	pub compress: usize, // 0 无压缩， 1 lz4压缩， 2 lz4-hc高压缩
	pub limit_size: usize, // 单个日志文件的限制大小，一般4-64兆 默认16M
	pub cache_size: usize, // 缓冲大小，字节 默认1M
	pub cache_timeout: usize, // 最长缓冲时间，毫秒，基于最后读。默认30分钟
	pub collate_time: usize, // 整理时间，秒。默认1天
}
impl Config {
	pub fn new() -> Self {
		Config {
			compress: 0,
			limit_size: 16*1024*1024,
			cache_size: 1*1024*1024,
			cache_timeout: 30*60*1000,
			collate_time: 24*60*60,
		}
	}
}
// 统计
#[derive(Clone)]
pub struct Statistics {
	pub read_count: Arc<AtomicUsize>,
	pub write_count: Arc<AtomicUsize>,
	pub read_time: Arc<AtomicUsize>,
	pub write_time: Arc<AtomicUsize>,
	pub cache_count: Arc<AtomicUsize>,
}
impl Statistics {
	fn new() -> Self {
		Statistics {
			read_count: Arc::new(AtomicUsize::new(0)),
			write_count: Arc::new(AtomicUsize::new(0)),
			read_time: Arc::new(AtomicUsize::new(0)),
			write_time: Arc::new(AtomicUsize::new(0)),
			cache_count: Arc::new(AtomicUsize::new(0)),
		}
	}
}

//================================ 内部结构和方法
/*
* 文件头大小
*/
const HEAD_SIZE: usize = 17;
/*
* 每条日志中是否含子表的配置
*/
const CFG_ST: u16 = 1;
/*
* 子表编号的大小
*/
const ST_SIZE: usize = 4;

/*
* 块的长度
*/
const BLOCK_LEN: usize = 3;

/*
* 最小的日志长度
*/
const MIN_LOG_SIZE: usize = 17;

/*
* 块内索引的统计长度
*/
const BLOCK_INDEX_STAT_SIZE: usize = 4096;

// 写加载函数
type WriteLoader = Arc<Fn(SResult<(usize, u64, AWriter)>)>;

#[derive(Clone)]
struct FileInfo<T:Clone>(u64, u32, T);

impl<T:Clone> Ord for FileInfo<T> {
	#[inline]
	fn cmp(&self, other: &Self) -> Order {
		if self.0 > other.0 {
			Order::Greater
		} else if self.0 < other.0 {
			Order::Less
		} else {
			Order::Equal
		}
	}
}
impl<T:Clone> PartialOrd for FileInfo<T> {
	#[inline]
	fn partial_cmp(&self, other: &Self) -> Option<Order> {
		Some(self.cmp(other))
	}
}
impl<T:Clone> Eq for FileInfo<T> {
	#[inline]
	fn assert_receiver_is_total_eq(&self) {
	}
}
impl<T:Clone> PartialEq for FileInfo<T> {
	#[inline]
	fn eq(&self, other: &Self) -> bool {
		self.0 == other.0
	}
}

struct LogRW(Vec<FileInfo<AReader>>, Vec<FileInfo<AWriter>>);

impl LogRW {
	fn new(reader: &OrdMap<Tree<u64, (u32, AReader)>>, mut writer: Vec<FileInfo<AWriter>>) -> Self {
		let mut vec = Vec::with_capacity(reader.size());
<<<<<<< HEAD
		// let mut f = |e: &Entry<u64, (u32, AReader)>| {
		// 	vec.push(FileInfo(e.0, (e.1).0, (e.1).1.clone()));
		// };
		// reader.select(None, false, &mut f);
		// // 对reader和writer按时间排序
		// vec.as_mut_slice().sort();
		// writer.as_mut_slice().sort();
=======
		let mut f = |e: &Entry<u64, (u32, AReader)>| {
			vec.push(FileInfo(e.0, (e.1).0, (e.1).1.clone()));
		};
		// reader.select(None, false, &mut f);
		// 对reader和writer按时间排序
		vec.as_mut_slice().sort();
		writer.as_mut_slice().sort();
>>>>>>> 09ac4bfc
		LogRW(vec, writer)
	}
}


#[derive(Clone)]
struct AReader(Arc<Mutex<Reader>>);
impl AReader {
	fn new() -> Self {
		AReader(Arc::new(Mutex::new(Reader::new())))
	}
}
/*
 * 只读日志文件
 */
struct Reader {
	file: FileInit,
	ver: u16,
	config: u16,
	collect: u32, //整理时间
	info: IndexInfo,
	index: Vec<IndexInfo>, //块索引数组
	buffer: FnvHashMap<usize, (LogBlock, u64)>, // Pos为键， 值为日志块及超时时间
	waits: FnvHashMap<usize, Vec<Box<Fn(SResult<SharedFile>)>>>, // 单个块上的读等待队列
}
impl Reader {
	fn new() -> Self {
		Reader{
			file: FileInit {
				file: Err(String::from("")),
				wait:Some(Vec::new()),
			},
			ver: 0,
			config: 0,
			collect: 0,
			info: IndexInfo::new(),
			index: Vec::new(),
			buffer: FnvHashMap::with_capacity_and_hasher(0, Default::default()),
			waits: FnvHashMap::with_capacity_and_hasher(0, Default::default()),
		}
	}
	fn read_head(&mut self, data: &[u8]) -> usize {
		self.ver= data.get_lu16(0);
		self.config= data.get_lu16(2);
		self.collect= data.get_lu32(4);
		self.info.pos= data.get_lu32(8);
		println!("!!!!!!read_head, ver: {}, config: {}, collect: {}, index: {:?}", self.ver, self.config, self.collect, self.info);
		data.get_lu16(12) as usize * mem::size_of::<IndexInfo>()
	}
}
/*
* 日志块
*/
#[derive(Debug)]
struct LogBlock {
	data: Vec<u8>, // 解压后数据
	index: Vec<IndexInfo>, // 4k左右的大小建立简单索引
}
impl LogBlock {
	// 建立日志块，根据配置读取日志条目，创建简单索引，并且返回索引信息
	fn new(mut data: Vec<u8>, len: usize, c: &Config, cfg: u16) -> (Self, IndexInfo) {
		let mut info = IndexInfo::new();
		let mut index = Vec::new();
		let mut i = IndexInfo::new();
		let mut last_max = 1;
		let bf_size = if cfg & CFG_ST != 0 {
			ST_SIZE
		}else {
			0
		};
		let slice = &data[..];
		let len = data.len();
		let mut pos = 0;
		loop {
			if pos + MIN_LOG_SIZE + bf_size > len {
				unsafe{data.set_len(pos)};
				break;
			}
			let (pos1, time) = read_log(slice, pos, bf_size);
			if pos1 > len {
				unsafe{data.set_len(pos)};
				break;
			}
			// 更新当前索引的信息
			i.update(time);
			// 如果超过统计长度，则换新的统计
			if i.pos as usize + BLOCK_INDEX_STAT_SIZE > pos1 {
				// 如果当前的最小时间小于上一个的最大值，表示有次序颠倒，则需要进行排序
				if i.min < last_max {
					last_max = 0;
				} else if last_max != 0 {
					last_max = i.max
				}
				index.push(i);
				i = IndexInfo::new();
				i.pos = pos1 as u32;
			}
			// 更新本块的信息
			info.update(time);
			println!("!!!!!!new log block, index: {:?}", info);
			if pos1 == len {
				break;
			}
			pos = pos1;
		}
		// 对索引进行排序
		if last_max == 0 {
			index.as_mut_slice().sort();
		}
		(LogBlock {
			data: data,
			index: index,
		}, info)
	}

	//获取当前块大小
	pub fn len(&self) -> usize {
		self.data.len()
	}
}
/*
* 索引信息
*/
#[derive(Debug, Clone)]
struct IndexInfo {
	min: u64,
	max: u64,
	pos: u32,
	count: u32,
}
impl Ord for IndexInfo {
	#[inline]
	fn cmp(&self, other: &Self) -> Order {
		if self.min > other.min {
			Order::Greater
		} else if self.min < other.min {
			Order::Less
		} else if self.max > other.max {
			Order::Greater
		} else if self.max < other.max {
			Order::Less
		} else if self.pos > other.pos {
			Order::Greater
		} else if self.pos < other.pos {
			Order::Less
		} else {
			Order::Equal
		}
	}
}
impl PartialOrd for IndexInfo {
	#[inline]
	fn partial_cmp(&self, other: &Self) -> Option<Order> {
		Some(self.cmp(other))
	}
}
impl Eq for IndexInfo {
	#[inline]
	fn assert_receiver_is_total_eq(&self) {
	}
}
impl PartialEq for IndexInfo {
	#[inline]
	fn eq(&self, other: &Self) -> bool {
		self.min == other.min && self.max == other.max && self.pos == other.pos &&self.count == other.count
	}
}

impl IndexInfo {
	fn new() -> Self {
		IndexInfo {
			min: u64::max_value(),
			max: 0,
			pos: 0,
			count: 0,
		}
	}
	fn update(&mut self, time: u64) -> Order {
		self.count+=1;
		if self.max < time {
			self.max = time;
			Order::Greater
		} else if self.min > time {
			self.min = time;
			Order::Less
		}else{
			Order::Equal
		}
	}
}

#[derive(Clone)]
struct AWriter(Arc<Mutex<Writer>>);
impl AWriter {
	fn new(r: Reader) -> Self {
		AWriter(Arc::new(Mutex::new(Writer::new(r))))
	}
}
/*
 * 读写日志文件
 */
struct Writer {
	reader: Reader,
	block: LogBlock, // 当前正在写的日志块
	// window: LZ4的窗口和hash表
	info: IndexInfo, // 当前块索引
	waits: Option<Vec<Box<FnBox()>>>, //当前块上的写等待队列，None表示当前没有写
}
impl Writer {
	fn new(r: Reader) -> Self {
		Writer {
			reader: r,
			block: LogBlock {
				data: Vec::with_capacity(BLOCK_BODY_SIZE),
				index: Vec::new(),
			},
			info: IndexInfo::new(),
			waits: None,
		}
	}
}
/*
 * 文件初始化
 */
struct FileInit {
	file: SResult<SharedFile>,
	wait: Option<Vec<Box<FnBox(SResult<()>)>>>, // 为None表示file已经打开
}

//================================ 内部静态方法
// 加载正在写入的日志文件
fn load_write<P: AsRef<Path> + Send + 'static>(i: usize, time: u64, cfg: Config, path: P, cb: WriteLoader) {
	AsyncFile::open(path, AsynFileOptions::ReadWrite(8), Box::new(move |f: IoResult<AsyncFile>| match f {
		Ok(afile) => load_whead(afile, i, time, cfg, cb),
		Err(s) => cb(Err(s.to_string()))
	}));
}

// 加载读写日志的头
fn load_whead(f: AsyncFile, i: usize, time: u64, cfg: Config, cb: WriteLoader) {
	let size = f.get_size();
	println!("!!!!!!load_whead, file size: {}", size);
	if size < HEAD_SIZE as u64 {
		return cb(Err("invalid file size".to_string()));
	}
	let file = Arc::new(f);
	file.pread(0, HEAD_SIZE, Box::new(move |f: SharedFile, r: IoResult<Vec<u8>>| match r {
		Ok(vec_u8) => {
			let data = &vec_u8[..];
			let mut reader = Reader::new();
			let index_size = reader.read_head(data);
			println!("!!!!!!load_whead, index size: {}", index_size);
			//如果索引位置加索引长度等于文件长度，则表示已建索引
			if reader.info.pos as u64 + index_size as u64 == size {
					f.pread(reader.info.pos as u64, index_size, Box::new(move |f: SharedFile, r: IoResult<Vec<u8>>| match r {
						Ok(vec_u8) => {
							reader.file.file = Ok(f);
							reader.index = read_index_infos(vec_u8);
							cb(Ok((i, time, AWriter::new(reader))))
						},
						Err(s) => cb(Err(s.to_string()))
					}))
			}else {
				load_windex(f, i, time, cfg, Writer::new(reader), size, HEAD_SIZE, read_3byte(data, HEAD_SIZE - BLOCK_LEN), cb)
			}
		},
		Err(s) => cb(Err(s.to_string()))
	}));
}
// 加载读写日志的索引
fn load_windex(file: SharedFile, i: usize, time: u64, cfg: Config, mut writer: Writer, size: u64, pos: usize, len: usize, cb: WriteLoader) {
	if len == 0 {
		// 读到最后一个块
		return load_block(file, i, time, writer, cfg, size, pos, cb);
	}
	if len == 0xFFFFFF {
		// 读到未写完的索引，丢弃索引
		writer.info.pos = (pos - BLOCK_LEN) as u32;
		writer.reader.file.file = Ok(file);
		writer.reader.index.as_mut_slice().sort();
		println!("!!!!!!load_windex, current block index: {:?}", writer.info);
		println!("!!!!!!load_windex, rw file: {:?}", writer.reader.file.file);
		return cb(Ok((i, time, AWriter(Arc::new(Mutex::new(writer))))))
	}
	if size < (pos + len) as u64 {
		return cb(Err("invalid windex".to_string()))
	}
	file.pread(pos as u64, len + BLOCK_LEN, Box::new(move |f: SharedFile, r: IoResult<Vec<u8>>| match r {
		Ok(vec_u8) => {
			let next_len = {
				read_index(vec_u8, &mut writer.reader, &cfg, pos, len)
			};
			load_windex(f, i, time, cfg, writer, size, pos + len + BLOCK_LEN, next_len, cb)
		},
		Err(s) => cb(Err(s.to_string()))
	}));
}
// 加载日志的索引，返回下一个日志块的长度
fn read_index(vec_u8: Vec<u8>, reader: &mut Reader, cfg: &Config, pos: usize, len: usize) -> usize {
	let next_len = read_3byte(&vec_u8[..], len);
	let (b, info) = LogBlock::new(vec_u8, len, cfg, reader.config);
	println!("!!!!!!read_index, next len: {}", next_len);
	println!("!!!!!!read_index, log block: {:?}", b);
	reader.index.push(info);
	reader.buffer.insert(pos, (b, cfg.cache_timeout as u64 + now_millis()));
	next_len
}
// 加载读写日志的最后一个块
fn load_block(file: SharedFile, i: usize, time: u64, mut writer: Writer, cfg: Config, size: u64, pos: usize, cb: WriteLoader) {
	if size < pos as u64 {
		return cb(Err("invalid block".to_string()))
	}
	file.pread(pos as u64, (size - pos as u64) as usize, Box::new(move |f: SharedFile, r: IoResult<Vec<u8>>| match r {
		Ok(vec_u8) => {
			let len = vec_u8.len();
			let (b, info) = LogBlock::new(vec_u8, len, &cfg, writer.reader.config);
			writer.block = b;
			writer.info = info;
			writer.reader.file.file = Ok(f);
			writer.reader.index.as_mut_slice().sort();
			println!("!!!!!!load_block, len: {}", len);
			println!("!!!!!!load_block, data: {:?}", writer.block.data);
			println!("!!!!!!load_block, tmp index: {:?}", writer.block.index);
			println!("!!!!!!load_block, current block index: {:?}", writer.info);
			println!("!!!!!!load_block, rw file: {:?}", writer.reader.file.file);
			cb(Ok((i, time, AWriter(Arc::new(Mutex::new(writer))))))
		},
		Err(s) => cb(Err(s.to_string()))
	}));
}
// TODO 加载读日志的索引
fn load_rindex(file: SharedFile, mut reader: Reader, index_size: usize, cb: Box<FnBox(SResult<Reader>)>) {
	file.pread(reader.info.pos as u64, index_size, Box::new(move |f: SharedFile, r: IoResult<Vec<u8>>| match r {
		Ok(vec_u8) => {
			reader.file.file = Ok(f);
			reader.index = read_index_infos(vec_u8);
			cb(Ok(reader))
		},
		Err(s) => cb(Err(s.to_string()))
	}));
}
// 读取单条日志
fn read_log(data: &[u8], pos: usize, st_size: usize) -> (usize, u64) {
	let time = Guid(data.get_lu128(pos)).time();
	println!("!!!!!!read_log, guid time: {}", time);
	let mut r = ReadBuffer::new(data, pos + 16);
	let bon_len = r.read_lengthen() as usize;
	(pos + 16 + r.head() + bon_len + st_size, time)
}
// 读取3字节的块长度
pub fn read_3byte(data: &[u8], pos: usize) -> usize {
	((data.get_lu16(pos) as usize) << 8) + data.get_u8(pos + 2) as usize
}
// 读取索引
fn read_index_infos(vec_u8: Vec<u8>) -> Vec<IndexInfo> {
	let mut vec = unsafe{
		let len = vec_u8.len();
		let mut v = mem::transmute::<Vec<u8>, Vec<IndexInfo>>(vec_u8);
		v.set_len(len / mem::size_of::<IndexInfo>());
		v
	};
	if cfg!(target_endian = "big") {
		for e in vec.iter_mut() {
			e.min = e.min.swap_bytes();
			e.max = e.max.swap_bytes();
			e.count = e.count.swap_bytes();
			e.pos = e.pos.swap_bytes();
		}
	}
	vec
}

//判断guid是否过期
fn is_timeout_guid(info: &FileInfo<AWriter>, guid: &Guid) -> bool {
	let writer = (info.2).0.lock().unwrap();
	writer.reader.info.min <= guid.time()
}

//判断当前文件是否将超过配置限制
fn is_out_of_file(file: &SharedFile, limit: usize, data: Bin) -> bool {
	(file.get_size() + data.len() as u64 + LOG_HEAD_SIZE as u64) >= limit as u64
}

//判断当前块是否将超过限制
fn is_out_of_block(writer: &mut Writer, data: Bin) -> bool {
	(writer.block.len() + data.len() + LOG_HEAD_SIZE) >= BLOCK_BODY_SIZE
}

//同步处理写操作
fn sync_handle_write(log: Log, awriter: AWriter, guid: Guid, data: Bin, st_key: u32, callback: Callback) -> SResult<()> {
	let awriter_copy = awriter.clone();
	let callback_queue = Arc::new(move |result: SResult<()>| {
		//同步块
		{
			let mut waits = &mut awriter_copy.0.lock().unwrap().waits;
			match waits {
				None => (),
				Some(ref mut queue) => {
					if queue.len() == 0 {
						waits = &mut None; //队列写操作执行完成，声明当前没有写
					} else {
						let next_cb = queue.remove(0);
						//调度队列中下一个写操作
						cast_store_task(TaskType::Sync, 100000000, Box::new(move || {
							next_cb();
						}), Atom::from("wait init rw file failed task"));
					}
				},
			}
		}
		callback(result); //调用队列当前写操作的回调
	});

	let is_none = awriter.0.lock().unwrap().waits.is_none(); //立即释放互斥锁
	if is_none {
		//当前未写，则声明当前正在写, 并继续执行写操作
		awriter.0.lock().unwrap().waits = Some(Vec::new()); //声明当前正在写，并立即释放互斥锁
		handle_write(awriter.clone(), guid, data, st_key, callback_queue)
	} else {
		//当前正在写，将写操作放入队列
		let awriter_copy = awriter.clone();
		let cb = Box::new(move || {
			//执行队列当前写操作
			match handle_write(awriter_copy.clone(), guid, data, st_key, callback_queue.clone()) {
				Err(s) => callback_queue(Err("wait write log failed, ".to_string() + &s)),
				_ => (),
			}
		});
		awriter.0.lock().unwrap().waits.as_mut().unwrap().push(cb); //立即释放互斥锁
		Ok(())
	}
}

//处理写数据操作
fn handle_write(awriter: AWriter, guid: Guid, data: Bin, st_key: u32, callback: Callback) -> SResult<()> {
	//同步块
	{
		let mut writer = awriter.0.lock().unwrap();
		if is_out_of_block(&mut *writer, data.clone()) {
			//当前日志块已满
			let copy = writer.info.clone();
			writer.reader.index.push(copy); //将当前日志块写入块的读索引
			//更新文件的读索引
			if writer.reader.info.min == u64::max_value() && writer.reader.info.max == 0 {
				//当前文件首个块已满
				writer.reader.info.min = writer.info.min;
				writer.reader.info.pos = FILE_HEADE_SIZE as u32; //预留文件头的长度
			}
			writer.reader.info.max = writer.info.max;
			writer.reader.info.count += writer.info.count;
			return save_block_head(awriter.clone(), guid, data, st_key, callback);
		}
		if writer.reader.info.min == u64::max_value() && writer.reader.info.max == 0 {
			//当前文件首个块的首个日志
			writer.info.pos = FILE_HEADE_SIZE as u32; //预留文件头的长度
			writer.info.pos += BLOCK_HEAD_SIZE as u32 //预留块头的长度
		}
	}
	write_log(awriter.clone(), guid, data, st_key, callback)
}

//写当前日志
fn write_log(awriter: AWriter, guid: Guid, data: Bin, st_key: u32, callback: Callback) -> SResult<()> {
	let last: usize;

	//同步块
	{
		let mut writer = awriter.0.lock().unwrap();
		last = writer.block.data.len();
		//写guid
		match (&mut writer.block.data).write_all(&guid.0.to_bytes()[..]) {
			Err(e) => return Err(e.to_string()),
			_ => (),
		}
		//写data长度
		match
			match data.len() {
				len if len < 127 => (&mut writer.block.data).write_all(&(len as u8).to_bytes()[..]),
				len if len >= 127 && len < 65536 => (&mut writer.block.data).write_all(&(len as u16).to_bytes()[..]),
				len => (&mut writer.block.data).write_all(&(len as u32).to_bytes()[..]),
			}
		{
			Err(e) => return Err(e.to_string()),
			_ => (),
		}
		//写data
		match (&mut writer.block.data).write_all(&(*data)[..]) {
			Err(e) => return Err(e.to_string()),
			_ => (),
		}
		if st_key != 0 {
			//写子表编号
			match (&mut writer.block.data).write_all(&st_key.to_bytes()[..]) {
				Err(e) => return Err(e.to_string()),
				_ => (),
			}
		}
	}

	write_tmp_index(awriter, last, guid, data, callback)
}

//写当前块临时索引
fn write_tmp_index(awriter: AWriter, last: usize, guid: Guid, data: Bin, callback: Callback) -> SResult<()> {
	let bin: Vec<u8>;
	let file_pos: u64;
	let max: u64;

	//同步块
	{
		let mut writer = awriter.0.lock().unwrap();
		max = guid.time();
		let len = writer.block.data.len();
		file_pos = writer.info.pos as u64 + last as u64;
		if writer.block.index.len() == 0 {
			//当前首个临时索引
			let mut index = IndexInfo::new();
			index.min = max;
			index.pos = file_pos as u32;
			writer.block.index.push(index);
		}
		let mut last_tmp_index = writer.block.index.last_mut().unwrap(); //获取当前最新的临时索引
		if (len - last_tmp_index.pos as usize + LOG_HEAD_SIZE) >= BLOCK_INDEX_STAT_SIZE {
			//当前临时索引已满，创建新的临时索引
			let mut index = IndexInfo::new();
			index.min = max;
			index.pos = file_pos as u32;
			writer.block.index.push(index);
			last_tmp_index = writer.block.index.last_mut().unwrap();
		}
		last_tmp_index.max = max;
		last_tmp_index.count += 1;
		
		bin = (&writer.block.data[last..len]).to_vec();
	}
	println!("!!!!!!file pos: {}, len: {}", file_pos, bin.len());
	save_log(awriter, file_pos, max, bin, callback)
}

//异步保存日志数据，并调用用户回调
fn save_log(awriter: AWriter, mut file_pos: u64, max: u64, mut bin: Vec<u8>, callback: Callback) -> SResult<()> {
	let mut writer = awriter.0.lock().unwrap(); //退出函数时释放互斥锁
	if writer.reader.info.min == u64::max_value() 
		&& writer.reader.info.max == 0 
		&& writer.info.min == u64::max_value() 
		&& writer.info.max == 0 {
			//当前文件的首个块的首个日志，填充文件头数据
			let size = FILE_HEADE_SIZE + BLOCK_HEAD_SIZE;
			let mut head: Vec<u8> = Vec::with_capacity(size);
			head.resize(size, 0);
			head.append(&mut bin);
			file_pos = 0; //移动到文件头
			bin = head;
	}

	let awriter_copy = awriter.clone();
	let cb = Box::new(move |file: SharedFile, result: IoResult<usize>| {
		match result {
			Err(e) => callback(Err("write log failed, ".to_string() + &e.to_string())),
			Ok(len) => {
				//保存日志成功, 更新文件当前块索引和临时索引, 并执行用户回调
				{
					let mut writer = awriter_copy.0.lock().unwrap(); //锁将在用户回调前释放
					//更新当前块的索引
					if writer.info.min == u64::max_value() && writer.info.max == 0 {
						//当前块的首个日志
						writer.info.min = max;
					}
					writer.info.max = max;
					writer.info.count += 1;
				}
				callback(Ok(()));
			},
		}
	});
	// println!("!!!!!!file_pos: {}, bin: {:?}", file_pos, bin);
	writer.reader.file.file.as_ref().unwrap().clone().pwrite(WriteOptions::Sync(true), file_pos, bin, cb);
	Ok(())
}

//异步保存只读的块头数据，必须等待成功，再继续写
fn save_block_head(awriter: AWriter, guid: Guid, data: Bin, st_key: u32, callback: Callback) -> SResult<()> {
	let mut head: Vec<u8> = Vec::with_capacity(BLOCK_HEAD_SIZE);
	let writer = awriter.0.lock().unwrap();
	match head.write_all(&writer.block.data.len().to_bytes()[0..3]) {
		Err(e) => return Err(e.to_string()),
		_ => (),
	}
	match head.write_all(&crc32::checksum_ieee(&writer.block.data[..]).to_bytes()[..]) {
		Err(e) => return Err(e.to_string()),
		_ => (),
	}
	let file_pos = writer.reader.index.last().unwrap().pos - BLOCK_HEAD_SIZE as u32; //移动到块头, 并立即释放锁

	let awriter_copy = awriter.clone();
	let cb = Box::new(move |file: SharedFile, result: IoResult<usize>| {
		match result {
			Err(e) => callback(Err("write block head failed, ".to_string() + &e.to_string())),
			Ok(len) => {
				//保存块头成功
				let mut writer = awriter_copy.0.lock().unwrap(); //锁将在分支结束后释放
				//初始化新块的缓冲和临时索引
				writer.block.data.clear();
				writer.block.index.clear();
				//初始化新块的索引
				writer.info.min = u64::max_value();
				writer.info.max = 0;
				writer.info.pos += BLOCK_HEAD_SIZE as u32; //预留块头的长度
				writer.info.count = 0;
			},
		}

		//继续写
		match handle_write(awriter_copy, guid, data, st_key, callback.clone()) {
			Err(s) => callback(Err("write block head failed, ".to_string() + &s)),
			_ => (),
		}
	});
	writer.reader.file.file.as_ref().unwrap().clone().pwrite(WriteOptions::Sync(true), file_pos as u64, head, cb);
	Ok(())
}

//处理打开新的读写文件
fn handle_create_rw_file(log: Log, guid: Guid, data: Bin, st_key: u32, callback: Callback) -> SResult<()> {
	let log_copy = log.clone();
	let open_time = now_nanos();

	//将当前写操作加入初始化队列中
	let mut reader = Reader::new();
	let cb0 = Box::new(move |result: SResult<()>| {
		match result {
			Err(s) => callback(Err("init rw file failed, ".to_string() + &s)),
			Ok(_) => {
				log_copy.write(guid, data, st_key, callback);
			},
		}
	});
	reader.file.wait.as_mut().unwrap().push(cb0);

	//增加新的读写文件
	let awriter = AWriter::new(reader);
	(&mut log.rw.write().unwrap().1).push(FileInfo(open_time, 0, awriter.clone())); //重复获得写锁，加入后立即释放
	
	//创建新的读写文件，并处理读写文件初始化队列中的用户回调
	let cb1 = Box::new(move |result: IoResult<AsyncFile>| {
		let mut writer = awriter.0.lock().unwrap(); //锁将在处理初始化等待队列后释放
		match result {
			Err(e) => {
				//创建新的读写文件失败
				match writer.reader.file.wait {
					None => (),
					Some(ref mut queue) => {
						let mut cb: Box<FnBox(SResult<()>)>;
						let reason = &e.to_string();
						let atom = Atom::from("init rw file failed, ".to_string() + &e.to_string());
						let queue_len = queue.len();
						for _ in 0..queue_len {
							cb = queue.remove(0);
							let reason = atom.clone();
							cast_store_task(TaskType::Sync, 100000000, Box::new(move || {
								cb(Err((*reason).clone()));
							}), Atom::from("wait init rw file failed task"));
						}
					}
				}
			},
			Ok(f) => {
				writer.reader.file.file = Ok(Arc::new(f)); //初始化读写文件的共享文件
				match writer.reader.file.wait {
					None => (),
					Some(ref mut queue) => {
						let mut cb: Box<FnBox(SResult<()>)>;
						let queue_len = queue.len();
						for _ in 0..queue_len {
							cb = queue.remove(0);
							cast_store_task(TaskType::Sync, 100000000, Box::new(move || {
								cb(Ok(()));
							}), Atom::from("wait init rw file ok task"));
						}
					},
				}
				writer.reader.file.wait = None; //初始化读写文件成功
			},
		}
	});
	create_rw_file(log.dir, open_time, 0, cb1);
	Ok(())
}

//创建指定的读写文件
fn create_rw_file(dir: Atom, time: u64, count: usize, cb: Box<FnBox(IoResult<AsyncFile>)>) {
	let mut path = PathBuf::new();
	path.push(&**dir);
	path.push((&time.to_bytes()[..]).to_base58());
	path.set_extension(count.to_string());
	AsyncFile::open(path, AsynFileOptions::ReadWrite(8), cb);
}<|MERGE_RESOLUTION|>--- conflicted
+++ resolved
@@ -1,1090 +1,1080 @@
-/**
- * 日志存储的定义
- * 1、用2个以上读写日志做日志记录。2个以上的目的是为了保证有的日志记录晚到可以被记录。大小到了，要开辟新的读写日志。
- * 2、用时间起始值作为文件名，一般大小为4-64兆。文件内一般64k为1个块，默认采用lz4压缩。
- * 由外部驱动来建索引及重命名，这样可以用作索引完成的标志。
- * 加载时，先遍历目录，然后倒序加载日志文件，直到找到索引的日志文件。
- * 日志命名为： {time}.{mcount}  time为64位时间的base58，mcount为修改次数。 mcount为0表示还没建索引。1表示已建索引。每次读取日志文件时，只处理最大修改次数的，删除其余的。
- * 
- * 日志需要建立索引。先修改头部的索引位置。然后创建索引。 // 一般总是用Guid来查询，所以不太需要有GuidBloom过滤器。
- * 为了自己管理缓冲，使用O_DIRECT 直接读写文件。元数据保留块索引数组。有块缓存，缓存单个的数据块。根据内存需要可单独加载和释放。缓存数据块时，可以按4k左右的大小建立简单索引。
- * 读写模式下： Ver(2字节), 配置(2字节), 整理时间-秒-总为0(4字节), 索引位置-总为0(4字节), 块索引数组长度-总为0(2字节), [{块长-块结束时写入(3字节), CRC32-块结束时写入(4字节), [{Guid(16字节), Bon长度(变长1-4字节), Bon格式数据，子表编号(2字节，可选，整理时删除)}...], }...]=数据块数组(块与块可能会出现Guid交叠)
- * 只读模式下： Ver(2字节), 配置-描述是否有子表编号(2字节), 整理时间-秒(4字节), 索引位置(4字节), 块索引数组长度(2字节), [块长(3字节), CRC32(4字节), {[{Guid(16字节), Bon长度(变长1-4字节), Bon格式数据，子表编号(4字节，可选，整理时删除)}...], }...]=数据块数组, 0xFFFFFF(3字节表示为索引), CRC32(4字节), [{MinGuidTime(8字节), MaxGuidTime(8字节), Pos(4字节), Count(4字节)}...]=块索引数组
- *
- * 管理器用sbtree记录每个文件名对应的元信息(时间和修改次数) 
- * 
- * 使用direct IO和pread来提升性能
- * 
- */
-
-use std::boxed::FnBox;
-use std::sync::{Arc, Mutex, RwLock};
-use std::sync::atomic::{AtomicUsize, Ordering};
-use std::result::Result;
-use std::cmp::{Ord, PartialOrd, Ordering as Order};
-use std::vec::Vec;
-use std::fs::{File, DirBuilder, rename, remove_file};
-use std::path::{Path, PathBuf};
-use std::io::{Read, Write, Result as IoResult};
-use std::mem;
-
-use crc::{crc16, Hasher16, crc32, Hasher32};
-use fnv::FnvHashMap;
-
-use pi_lib::ordmap::{OrdMap, ActionResult, Entry};
-use pi_lib::asbtree::{Tree, new};
-use pi_lib::time::{now_millis, now_nanos};
-use pi_lib::atom::Atom;
-use pi_lib::guid::Guid;
-use pi_lib::data_view::{GetView, SetView};
-use pi_lib::bon::{ReadBuffer, WriteBuffer};
-use pi_lib::base58::{ToBase58, FromBase58};
-
-use pi_base::util::now_millisecond;
-use pi_base::file::{Shared, SharedFile, WriteOptions, AsyncFile, AsynFileOptions};
-use pi_base::task::TaskType;
-use pi_base::pi_base_impl::cast_store_task;
-
-const FILE_HEADE_SIZE: usize = 14;
-const BLOCK_HEAD_SIZE: usize = 7;
-const BLOCK_BODY_SIZE: usize = 64 * 1024 * 1024;
-const LOG_HEAD_SIZE: usize = 24;
-
-pub type Bin = Arc<Vec<u8>>;
-
-pub type SResult<T> = Result<T, String>;
-pub type LogResult = Option<SResult<()>>;
-
-pub type Callback = Arc<Fn(SResult<()>)>;
-pub type ReadCallback = Arc<Fn(SResult<Bin>)>;
-
-
-/*
- * log日志
- */
-#[derive(Clone)]
-pub struct Log {
-	dir: Atom,
-	cfg: Config,
-	stat: Statistics,
-	rw: Arc<RwLock<LogRW>>,
-}
-impl Log {
-	pub fn new(dir: Atom, cfg: Config, init_time: u64, cb: Arc<Fn(SResult<Self>)>) -> Option<SResult<Self>> {
-		let path = Path::new(&**dir);
-		if !path.exists() {
-			//目录不存在，则创建目录
-			DirBuilder::new().recursive(true).create(path).unwrap();
-		}else if !path.is_dir() {
-			return Some(Err("invalid log dir".to_string()))
-		}
-		let mut reads = OrdMap::new(new()); // TODO 优化成FnvHashMap
-		let mut temp: Vec<(u64, PathBuf)> = Vec::new();
-		// 分析目录下所有的日志文件，加载到读日志表和写日志列表中
-		for entry in path.read_dir().expect("read_dir call failed") {
-			if let Ok(entry) = entry {
-				let file = entry.path();
-				if file.is_file() {
-					let name = file.to_str().unwrap();
-					match name.find('.') {
-						Some(dot) => {
-							let file_name = Path::new(name);
-							let name_str = file_name.file_stem().unwrap().to_str().unwrap();
-							let modify_str = file_name.extension().unwrap().to_str().unwrap();
-							let (time, modify) = match u32::from_str_radix(modify_str, 16) {
-								Ok(r) => match name_str.from_base58() {
-									Ok(vec_u8) => (vec_u8.as_slice().get_lu64(0), r),
-									_ => {
-										remove_file(file).expect("remove failed");
-										continue;
-									}
-								}
-								E => {
-									remove_file(file).expect("remove failed");
-									continue;
-								}
-							};
-							if modify == 0 {
-								//将首文件加入临时缓冲
-								temp.push((time, file));
-							} else {
-								//非首文件，根据时间进行排序，并加入读日志表中
-								let mut f = |v: Option<&(u32, AReader)>| {
-									match v {
-										Some(info) => if modify > info.0 {
-											let mut pbuf = PathBuf::new();
-											pbuf.push(path.clone());
-											pbuf.push(Path::new(name_str));
-											pbuf.push(Path::new(&info.0.to_string()));
-											remove_file(pbuf.as_path()).expect("remove failed");
-											ActionResult::Upsert((modify, AReader::new()))
-										}else{
-											remove_file(file.clone()).expect("remove failed");
-											ActionResult::Ignore
-										},
-										_ => ActionResult::Upsert((modify, AReader::new()))
-									}
-								};
-								reads.action(&time, &mut f);
-							}
-						},
-						_ => {
-							remove_file(file).expect("remove failed");
-						}
-					}
-				}
-			}
-		}
-		let len = temp.len();
-		if len == 0 {
-			//如果没有首文件，则初始化日志，并返回
-			let log = Log {
-				dir: dir.clone(),
-				cfg: cfg,
-				stat: Statistics::new(),
-				rw: Arc::new(RwLock::new(LogRW::new(&reads, vec![FileInfo(init_time, 0, AWriter::new(Reader::new()))]))),
-			};
-			let log_copy = log.clone();
-			let init_rw_cb = Box::new(move |result: IoResult<AsyncFile>| {
-				match result {
-					Err(e) => return cb(Err(e.to_string())),
-					Ok(f) => {
-						let vec = &mut log_copy.rw.write().unwrap().1;
-						let writer = &mut (vec[0].2).0.lock().unwrap();
-						writer.reader.file.file = Ok(Arc::new(f)); //初始化读写文件的共享文件
-						writer.reader.file.wait = None; //初始化读写文件成功
-					},
-				}
-				cb(Ok(log_copy));
-			});
-			create_rw_file(dir.clone(), init_time, 0, init_rw_cb);
-			return Some(Ok(log))
-		};
-		// 加载所有正在写入的日志文件
-		let count = Arc::new(AtomicUsize::new(len));
-		let writes = Arc::new(Mutex::new(Vec::new()));
-		let c1 = cfg.clone();
-		let bf = Arc::new(move|r: SResult<(usize, u64, AWriter)>| {
-			match r {
-				Ok((i, time, w)) => {
-					let mut vec = writes.lock().unwrap();
-					vec.insert(i, FileInfo(time, 0, w));
-					if count.fetch_sub(1, Ordering::SeqCst) == 1 {
-						cb(Ok(Log{
-							dir: dir.clone(),
-							cfg: cfg.clone(),
-							stat: Statistics::new(),
-							rw: Arc::new(RwLock::new(LogRW::new(&reads, mem::replace(&mut vec, Vec::new())))),
-						}))
-					}
-				},
-				Err(s) => cb(Err(s))
-			}
-		});
-		let mut i = 0;
-		for (time, file_path) in temp {
-			println!("!!!!!!!!!!!!!!!!!!!!!!load rw file, i: {}, time: {}, path: {:?}", i, time, file_path);
-			load_write(i, time, c1.clone(), file_path.clone(), bf.clone());
-			i += 1;
-		}
-		None
-	}
-	pub fn dir(&self) -> &Atom {
-		&self.dir
-	}
-	pub fn cfg(&self) -> &Config {
-		&self.cfg
-	}
-	pub fn stat(&self) -> &Statistics {
-		&self.stat
-	}
-	// 读取指定Guid对应的数据
-	pub fn read(&self, guid: Guid, callback: ReadCallback) -> Option<SResult<Bin>> {
-		let time = guid.time();
-		let r = {
-			let wvec = &(self.rw.read().unwrap().1);
-			let finfo = FileInfo(time, 0, AWriter::new(Reader::new())); // TODO 优化为裸指针创建AWriter
-			match wvec[..].binary_search(&finfo) {
-				Ok(i) => {
-
-				},
-				Err(i) => {// 向前寻找
-
-				}
-			}
-		};
-		None
-	}
-	// 写入指定Guid对应的数据
-	pub fn write(&self, guid: Guid, data: Bin, st_key: u32, callback: Callback) -> SResult<()> {
-		if is_timeout_guid(&(self.rw.read().unwrap().1)[0], &guid) {
-			return Err("guid too old".to_string());
-		}
-		
-		let file_result = ((self.rw.write().unwrap().1).last().unwrap().2).0.lock().unwrap().reader.file.file.clone(); //立即释放锁
-		match file_result {
-			Ok(ref f) => {
-				//文件已初始化
-				if is_out_of_file(f, self.cfg.limit_size, data.clone()) {
-					//需要增加新的读写文件
-					handle_create_rw_file(self.clone(), guid, data, st_key, callback)
-				} else {
-					//在当前读写文件中继续写
-					sync_handle_write(self.clone(), (self.rw.write().unwrap().1).last().unwrap().2.clone(), guid, data, st_key, callback) //立即释放锁
-				}
-			},
-			Err(ref s) if s == &String::from("") => {
-				//文件还未初始化，加入初始化队列，等待初始化成功后执行
-				let log = self.clone();
-				let cb = Box::new(move |result: SResult<()>| {
-					match result {
-						Err(s) => callback(Err("init rw file failed, ".to_string() + &s)),
-						Ok(_) => {
-							log.write(guid, data, st_key, callback);
-						},
-					}
-				});
-				((self.rw.write().unwrap().1).last_mut().unwrap().2).0.lock().unwrap().reader.file.wait.as_mut().unwrap().push(cb); //立即释放锁
-				Ok(())
-			},
-			Err(ref s) => {
-				//文件初始化失败，立即返回错误
-				Err(s.clone())
-			},
-		}
-	}
-	// 列出所有可以读写的日志文件名
-	pub fn list_writes(&self) -> Vec<u64> {
-		vec![]
-	}
-	// 整理指定的可读写的日志文件，为其建立索引并以只读方式打开
-	pub fn collect(&self, file: u64, callback: Callback) -> SResult<()> {
-		Err("file not found".to_string())
-	}
-}
-
-// 统计
-#[derive(Clone)]
-pub struct Config {
-	pub compress: usize, // 0 无压缩， 1 lz4压缩， 2 lz4-hc高压缩
-	pub limit_size: usize, // 单个日志文件的限制大小，一般4-64兆 默认16M
-	pub cache_size: usize, // 缓冲大小，字节 默认1M
-	pub cache_timeout: usize, // 最长缓冲时间，毫秒，基于最后读。默认30分钟
-	pub collate_time: usize, // 整理时间，秒。默认1天
-}
-impl Config {
-	pub fn new() -> Self {
-		Config {
-			compress: 0,
-			limit_size: 16*1024*1024,
-			cache_size: 1*1024*1024,
-			cache_timeout: 30*60*1000,
-			collate_time: 24*60*60,
-		}
-	}
-}
-// 统计
-#[derive(Clone)]
-pub struct Statistics {
-	pub read_count: Arc<AtomicUsize>,
-	pub write_count: Arc<AtomicUsize>,
-	pub read_time: Arc<AtomicUsize>,
-	pub write_time: Arc<AtomicUsize>,
-	pub cache_count: Arc<AtomicUsize>,
-}
-impl Statistics {
-	fn new() -> Self {
-		Statistics {
-			read_count: Arc::new(AtomicUsize::new(0)),
-			write_count: Arc::new(AtomicUsize::new(0)),
-			read_time: Arc::new(AtomicUsize::new(0)),
-			write_time: Arc::new(AtomicUsize::new(0)),
-			cache_count: Arc::new(AtomicUsize::new(0)),
-		}
-	}
-}
-
-//================================ 内部结构和方法
-/*
-* 文件头大小
-*/
-const HEAD_SIZE: usize = 17;
-/*
-* 每条日志中是否含子表的配置
-*/
-const CFG_ST: u16 = 1;
-/*
-* 子表编号的大小
-*/
-const ST_SIZE: usize = 4;
-
-/*
-* 块的长度
-*/
-const BLOCK_LEN: usize = 3;
-
-/*
-* 最小的日志长度
-*/
-const MIN_LOG_SIZE: usize = 17;
-
-/*
-* 块内索引的统计长度
-*/
-const BLOCK_INDEX_STAT_SIZE: usize = 4096;
-
-// 写加载函数
-type WriteLoader = Arc<Fn(SResult<(usize, u64, AWriter)>)>;
-
-#[derive(Clone)]
-struct FileInfo<T:Clone>(u64, u32, T);
-
-impl<T:Clone> Ord for FileInfo<T> {
-	#[inline]
-	fn cmp(&self, other: &Self) -> Order {
-		if self.0 > other.0 {
-			Order::Greater
-		} else if self.0 < other.0 {
-			Order::Less
-		} else {
-			Order::Equal
-		}
-	}
-}
-impl<T:Clone> PartialOrd for FileInfo<T> {
-	#[inline]
-	fn partial_cmp(&self, other: &Self) -> Option<Order> {
-		Some(self.cmp(other))
-	}
-}
-impl<T:Clone> Eq for FileInfo<T> {
-	#[inline]
-	fn assert_receiver_is_total_eq(&self) {
-	}
-}
-impl<T:Clone> PartialEq for FileInfo<T> {
-	#[inline]
-	fn eq(&self, other: &Self) -> bool {
-		self.0 == other.0
-	}
-}
-
-struct LogRW(Vec<FileInfo<AReader>>, Vec<FileInfo<AWriter>>);
-
-impl LogRW {
-	fn new(reader: &OrdMap<Tree<u64, (u32, AReader)>>, mut writer: Vec<FileInfo<AWriter>>) -> Self {
-		let mut vec = Vec::with_capacity(reader.size());
-<<<<<<< HEAD
-		// let mut f = |e: &Entry<u64, (u32, AReader)>| {
-		// 	vec.push(FileInfo(e.0, (e.1).0, (e.1).1.clone()));
-		// };
-		// reader.select(None, false, &mut f);
-		// // 对reader和writer按时间排序
-		// vec.as_mut_slice().sort();
-		// writer.as_mut_slice().sort();
-=======
-		let mut f = |e: &Entry<u64, (u32, AReader)>| {
-			vec.push(FileInfo(e.0, (e.1).0, (e.1).1.clone()));
-		};
-		// reader.select(None, false, &mut f);
-		// 对reader和writer按时间排序
-		vec.as_mut_slice().sort();
-		writer.as_mut_slice().sort();
->>>>>>> 09ac4bfc
-		LogRW(vec, writer)
-	}
-}
-
-
-#[derive(Clone)]
-struct AReader(Arc<Mutex<Reader>>);
-impl AReader {
-	fn new() -> Self {
-		AReader(Arc::new(Mutex::new(Reader::new())))
-	}
-}
-/*
- * 只读日志文件
- */
-struct Reader {
-	file: FileInit,
-	ver: u16,
-	config: u16,
-	collect: u32, //整理时间
-	info: IndexInfo,
-	index: Vec<IndexInfo>, //块索引数组
-	buffer: FnvHashMap<usize, (LogBlock, u64)>, // Pos为键， 值为日志块及超时时间
-	waits: FnvHashMap<usize, Vec<Box<Fn(SResult<SharedFile>)>>>, // 单个块上的读等待队列
-}
-impl Reader {
-	fn new() -> Self {
-		Reader{
-			file: FileInit {
-				file: Err(String::from("")),
-				wait:Some(Vec::new()),
-			},
-			ver: 0,
-			config: 0,
-			collect: 0,
-			info: IndexInfo::new(),
-			index: Vec::new(),
-			buffer: FnvHashMap::with_capacity_and_hasher(0, Default::default()),
-			waits: FnvHashMap::with_capacity_and_hasher(0, Default::default()),
-		}
-	}
-	fn read_head(&mut self, data: &[u8]) -> usize {
-		self.ver= data.get_lu16(0);
-		self.config= data.get_lu16(2);
-		self.collect= data.get_lu32(4);
-		self.info.pos= data.get_lu32(8);
-		println!("!!!!!!read_head, ver: {}, config: {}, collect: {}, index: {:?}", self.ver, self.config, self.collect, self.info);
-		data.get_lu16(12) as usize * mem::size_of::<IndexInfo>()
-	}
-}
-/*
-* 日志块
-*/
-#[derive(Debug)]
-struct LogBlock {
-	data: Vec<u8>, // 解压后数据
-	index: Vec<IndexInfo>, // 4k左右的大小建立简单索引
-}
-impl LogBlock {
-	// 建立日志块，根据配置读取日志条目，创建简单索引，并且返回索引信息
-	fn new(mut data: Vec<u8>, len: usize, c: &Config, cfg: u16) -> (Self, IndexInfo) {
-		let mut info = IndexInfo::new();
-		let mut index = Vec::new();
-		let mut i = IndexInfo::new();
-		let mut last_max = 1;
-		let bf_size = if cfg & CFG_ST != 0 {
-			ST_SIZE
-		}else {
-			0
-		};
-		let slice = &data[..];
-		let len = data.len();
-		let mut pos = 0;
-		loop {
-			if pos + MIN_LOG_SIZE + bf_size > len {
-				unsafe{data.set_len(pos)};
-				break;
-			}
-			let (pos1, time) = read_log(slice, pos, bf_size);
-			if pos1 > len {
-				unsafe{data.set_len(pos)};
-				break;
-			}
-			// 更新当前索引的信息
-			i.update(time);
-			// 如果超过统计长度，则换新的统计
-			if i.pos as usize + BLOCK_INDEX_STAT_SIZE > pos1 {
-				// 如果当前的最小时间小于上一个的最大值，表示有次序颠倒，则需要进行排序
-				if i.min < last_max {
-					last_max = 0;
-				} else if last_max != 0 {
-					last_max = i.max
-				}
-				index.push(i);
-				i = IndexInfo::new();
-				i.pos = pos1 as u32;
-			}
-			// 更新本块的信息
-			info.update(time);
-			println!("!!!!!!new log block, index: {:?}", info);
-			if pos1 == len {
-				break;
-			}
-			pos = pos1;
-		}
-		// 对索引进行排序
-		if last_max == 0 {
-			index.as_mut_slice().sort();
-		}
-		(LogBlock {
-			data: data,
-			index: index,
-		}, info)
-	}
-
-	//获取当前块大小
-	pub fn len(&self) -> usize {
-		self.data.len()
-	}
-}
-/*
-* 索引信息
-*/
-#[derive(Debug, Clone)]
-struct IndexInfo {
-	min: u64,
-	max: u64,
-	pos: u32,
-	count: u32,
-}
-impl Ord for IndexInfo {
-	#[inline]
-	fn cmp(&self, other: &Self) -> Order {
-		if self.min > other.min {
-			Order::Greater
-		} else if self.min < other.min {
-			Order::Less
-		} else if self.max > other.max {
-			Order::Greater
-		} else if self.max < other.max {
-			Order::Less
-		} else if self.pos > other.pos {
-			Order::Greater
-		} else if self.pos < other.pos {
-			Order::Less
-		} else {
-			Order::Equal
-		}
-	}
-}
-impl PartialOrd for IndexInfo {
-	#[inline]
-	fn partial_cmp(&self, other: &Self) -> Option<Order> {
-		Some(self.cmp(other))
-	}
-}
-impl Eq for IndexInfo {
-	#[inline]
-	fn assert_receiver_is_total_eq(&self) {
-	}
-}
-impl PartialEq for IndexInfo {
-	#[inline]
-	fn eq(&self, other: &Self) -> bool {
-		self.min == other.min && self.max == other.max && self.pos == other.pos &&self.count == other.count
-	}
-}
-
-impl IndexInfo {
-	fn new() -> Self {
-		IndexInfo {
-			min: u64::max_value(),
-			max: 0,
-			pos: 0,
-			count: 0,
-		}
-	}
-	fn update(&mut self, time: u64) -> Order {
-		self.count+=1;
-		if self.max < time {
-			self.max = time;
-			Order::Greater
-		} else if self.min > time {
-			self.min = time;
-			Order::Less
-		}else{
-			Order::Equal
-		}
-	}
-}
-
-#[derive(Clone)]
-struct AWriter(Arc<Mutex<Writer>>);
-impl AWriter {
-	fn new(r: Reader) -> Self {
-		AWriter(Arc::new(Mutex::new(Writer::new(r))))
-	}
-}
-/*
- * 读写日志文件
- */
-struct Writer {
-	reader: Reader,
-	block: LogBlock, // 当前正在写的日志块
-	// window: LZ4的窗口和hash表
-	info: IndexInfo, // 当前块索引
-	waits: Option<Vec<Box<FnBox()>>>, //当前块上的写等待队列，None表示当前没有写
-}
-impl Writer {
-	fn new(r: Reader) -> Self {
-		Writer {
-			reader: r,
-			block: LogBlock {
-				data: Vec::with_capacity(BLOCK_BODY_SIZE),
-				index: Vec::new(),
-			},
-			info: IndexInfo::new(),
-			waits: None,
-		}
-	}
-}
-/*
- * 文件初始化
- */
-struct FileInit {
-	file: SResult<SharedFile>,
-	wait: Option<Vec<Box<FnBox(SResult<()>)>>>, // 为None表示file已经打开
-}
-
-//================================ 内部静态方法
-// 加载正在写入的日志文件
-fn load_write<P: AsRef<Path> + Send + 'static>(i: usize, time: u64, cfg: Config, path: P, cb: WriteLoader) {
-	AsyncFile::open(path, AsynFileOptions::ReadWrite(8), Box::new(move |f: IoResult<AsyncFile>| match f {
-		Ok(afile) => load_whead(afile, i, time, cfg, cb),
-		Err(s) => cb(Err(s.to_string()))
-	}));
-}
-
-// 加载读写日志的头
-fn load_whead(f: AsyncFile, i: usize, time: u64, cfg: Config, cb: WriteLoader) {
-	let size = f.get_size();
-	println!("!!!!!!load_whead, file size: {}", size);
-	if size < HEAD_SIZE as u64 {
-		return cb(Err("invalid file size".to_string()));
-	}
-	let file = Arc::new(f);
-	file.pread(0, HEAD_SIZE, Box::new(move |f: SharedFile, r: IoResult<Vec<u8>>| match r {
-		Ok(vec_u8) => {
-			let data = &vec_u8[..];
-			let mut reader = Reader::new();
-			let index_size = reader.read_head(data);
-			println!("!!!!!!load_whead, index size: {}", index_size);
-			//如果索引位置加索引长度等于文件长度，则表示已建索引
-			if reader.info.pos as u64 + index_size as u64 == size {
-					f.pread(reader.info.pos as u64, index_size, Box::new(move |f: SharedFile, r: IoResult<Vec<u8>>| match r {
-						Ok(vec_u8) => {
-							reader.file.file = Ok(f);
-							reader.index = read_index_infos(vec_u8);
-							cb(Ok((i, time, AWriter::new(reader))))
-						},
-						Err(s) => cb(Err(s.to_string()))
-					}))
-			}else {
-				load_windex(f, i, time, cfg, Writer::new(reader), size, HEAD_SIZE, read_3byte(data, HEAD_SIZE - BLOCK_LEN), cb)
-			}
-		},
-		Err(s) => cb(Err(s.to_string()))
-	}));
-}
-// 加载读写日志的索引
-fn load_windex(file: SharedFile, i: usize, time: u64, cfg: Config, mut writer: Writer, size: u64, pos: usize, len: usize, cb: WriteLoader) {
-	if len == 0 {
-		// 读到最后一个块
-		return load_block(file, i, time, writer, cfg, size, pos, cb);
-	}
-	if len == 0xFFFFFF {
-		// 读到未写完的索引，丢弃索引
-		writer.info.pos = (pos - BLOCK_LEN) as u32;
-		writer.reader.file.file = Ok(file);
-		writer.reader.index.as_mut_slice().sort();
-		println!("!!!!!!load_windex, current block index: {:?}", writer.info);
-		println!("!!!!!!load_windex, rw file: {:?}", writer.reader.file.file);
-		return cb(Ok((i, time, AWriter(Arc::new(Mutex::new(writer))))))
-	}
-	if size < (pos + len) as u64 {
-		return cb(Err("invalid windex".to_string()))
-	}
-	file.pread(pos as u64, len + BLOCK_LEN, Box::new(move |f: SharedFile, r: IoResult<Vec<u8>>| match r {
-		Ok(vec_u8) => {
-			let next_len = {
-				read_index(vec_u8, &mut writer.reader, &cfg, pos, len)
-			};
-			load_windex(f, i, time, cfg, writer, size, pos + len + BLOCK_LEN, next_len, cb)
-		},
-		Err(s) => cb(Err(s.to_string()))
-	}));
-}
-// 加载日志的索引，返回下一个日志块的长度
-fn read_index(vec_u8: Vec<u8>, reader: &mut Reader, cfg: &Config, pos: usize, len: usize) -> usize {
-	let next_len = read_3byte(&vec_u8[..], len);
-	let (b, info) = LogBlock::new(vec_u8, len, cfg, reader.config);
-	println!("!!!!!!read_index, next len: {}", next_len);
-	println!("!!!!!!read_index, log block: {:?}", b);
-	reader.index.push(info);
-	reader.buffer.insert(pos, (b, cfg.cache_timeout as u64 + now_millis()));
-	next_len
-}
-// 加载读写日志的最后一个块
-fn load_block(file: SharedFile, i: usize, time: u64, mut writer: Writer, cfg: Config, size: u64, pos: usize, cb: WriteLoader) {
-	if size < pos as u64 {
-		return cb(Err("invalid block".to_string()))
-	}
-	file.pread(pos as u64, (size - pos as u64) as usize, Box::new(move |f: SharedFile, r: IoResult<Vec<u8>>| match r {
-		Ok(vec_u8) => {
-			let len = vec_u8.len();
-			let (b, info) = LogBlock::new(vec_u8, len, &cfg, writer.reader.config);
-			writer.block = b;
-			writer.info = info;
-			writer.reader.file.file = Ok(f);
-			writer.reader.index.as_mut_slice().sort();
-			println!("!!!!!!load_block, len: {}", len);
-			println!("!!!!!!load_block, data: {:?}", writer.block.data);
-			println!("!!!!!!load_block, tmp index: {:?}", writer.block.index);
-			println!("!!!!!!load_block, current block index: {:?}", writer.info);
-			println!("!!!!!!load_block, rw file: {:?}", writer.reader.file.file);
-			cb(Ok((i, time, AWriter(Arc::new(Mutex::new(writer))))))
-		},
-		Err(s) => cb(Err(s.to_string()))
-	}));
-}
-// TODO 加载读日志的索引
-fn load_rindex(file: SharedFile, mut reader: Reader, index_size: usize, cb: Box<FnBox(SResult<Reader>)>) {
-	file.pread(reader.info.pos as u64, index_size, Box::new(move |f: SharedFile, r: IoResult<Vec<u8>>| match r {
-		Ok(vec_u8) => {
-			reader.file.file = Ok(f);
-			reader.index = read_index_infos(vec_u8);
-			cb(Ok(reader))
-		},
-		Err(s) => cb(Err(s.to_string()))
-	}));
-}
-// 读取单条日志
-fn read_log(data: &[u8], pos: usize, st_size: usize) -> (usize, u64) {
-	let time = Guid(data.get_lu128(pos)).time();
-	println!("!!!!!!read_log, guid time: {}", time);
-	let mut r = ReadBuffer::new(data, pos + 16);
-	let bon_len = r.read_lengthen() as usize;
-	(pos + 16 + r.head() + bon_len + st_size, time)
-}
-// 读取3字节的块长度
-pub fn read_3byte(data: &[u8], pos: usize) -> usize {
-	((data.get_lu16(pos) as usize) << 8) + data.get_u8(pos + 2) as usize
-}
-// 读取索引
-fn read_index_infos(vec_u8: Vec<u8>) -> Vec<IndexInfo> {
-	let mut vec = unsafe{
-		let len = vec_u8.len();
-		let mut v = mem::transmute::<Vec<u8>, Vec<IndexInfo>>(vec_u8);
-		v.set_len(len / mem::size_of::<IndexInfo>());
-		v
-	};
-	if cfg!(target_endian = "big") {
-		for e in vec.iter_mut() {
-			e.min = e.min.swap_bytes();
-			e.max = e.max.swap_bytes();
-			e.count = e.count.swap_bytes();
-			e.pos = e.pos.swap_bytes();
-		}
-	}
-	vec
-}
-
-//判断guid是否过期
-fn is_timeout_guid(info: &FileInfo<AWriter>, guid: &Guid) -> bool {
-	let writer = (info.2).0.lock().unwrap();
-	writer.reader.info.min <= guid.time()
-}
-
-//判断当前文件是否将超过配置限制
-fn is_out_of_file(file: &SharedFile, limit: usize, data: Bin) -> bool {
-	(file.get_size() + data.len() as u64 + LOG_HEAD_SIZE as u64) >= limit as u64
-}
-
-//判断当前块是否将超过限制
-fn is_out_of_block(writer: &mut Writer, data: Bin) -> bool {
-	(writer.block.len() + data.len() + LOG_HEAD_SIZE) >= BLOCK_BODY_SIZE
-}
-
-//同步处理写操作
-fn sync_handle_write(log: Log, awriter: AWriter, guid: Guid, data: Bin, st_key: u32, callback: Callback) -> SResult<()> {
-	let awriter_copy = awriter.clone();
-	let callback_queue = Arc::new(move |result: SResult<()>| {
-		//同步块
-		{
-			let mut waits = &mut awriter_copy.0.lock().unwrap().waits;
-			match waits {
-				None => (),
-				Some(ref mut queue) => {
-					if queue.len() == 0 {
-						waits = &mut None; //队列写操作执行完成，声明当前没有写
-					} else {
-						let next_cb = queue.remove(0);
-						//调度队列中下一个写操作
-						cast_store_task(TaskType::Sync, 100000000, Box::new(move || {
-							next_cb();
-						}), Atom::from("wait init rw file failed task"));
-					}
-				},
-			}
-		}
-		callback(result); //调用队列当前写操作的回调
-	});
-
-	let is_none = awriter.0.lock().unwrap().waits.is_none(); //立即释放互斥锁
-	if is_none {
-		//当前未写，则声明当前正在写, 并继续执行写操作
-		awriter.0.lock().unwrap().waits = Some(Vec::new()); //声明当前正在写，并立即释放互斥锁
-		handle_write(awriter.clone(), guid, data, st_key, callback_queue)
-	} else {
-		//当前正在写，将写操作放入队列
-		let awriter_copy = awriter.clone();
-		let cb = Box::new(move || {
-			//执行队列当前写操作
-			match handle_write(awriter_copy.clone(), guid, data, st_key, callback_queue.clone()) {
-				Err(s) => callback_queue(Err("wait write log failed, ".to_string() + &s)),
-				_ => (),
-			}
-		});
-		awriter.0.lock().unwrap().waits.as_mut().unwrap().push(cb); //立即释放互斥锁
-		Ok(())
-	}
-}
-
-//处理写数据操作
-fn handle_write(awriter: AWriter, guid: Guid, data: Bin, st_key: u32, callback: Callback) -> SResult<()> {
-	//同步块
-	{
-		let mut writer = awriter.0.lock().unwrap();
-		if is_out_of_block(&mut *writer, data.clone()) {
-			//当前日志块已满
-			let copy = writer.info.clone();
-			writer.reader.index.push(copy); //将当前日志块写入块的读索引
-			//更新文件的读索引
-			if writer.reader.info.min == u64::max_value() && writer.reader.info.max == 0 {
-				//当前文件首个块已满
-				writer.reader.info.min = writer.info.min;
-				writer.reader.info.pos = FILE_HEADE_SIZE as u32; //预留文件头的长度
-			}
-			writer.reader.info.max = writer.info.max;
-			writer.reader.info.count += writer.info.count;
-			return save_block_head(awriter.clone(), guid, data, st_key, callback);
-		}
-		if writer.reader.info.min == u64::max_value() && writer.reader.info.max == 0 {
-			//当前文件首个块的首个日志
-			writer.info.pos = FILE_HEADE_SIZE as u32; //预留文件头的长度
-			writer.info.pos += BLOCK_HEAD_SIZE as u32 //预留块头的长度
-		}
-	}
-	write_log(awriter.clone(), guid, data, st_key, callback)
-}
-
-//写当前日志
-fn write_log(awriter: AWriter, guid: Guid, data: Bin, st_key: u32, callback: Callback) -> SResult<()> {
-	let last: usize;
-
-	//同步块
-	{
-		let mut writer = awriter.0.lock().unwrap();
-		last = writer.block.data.len();
-		//写guid
-		match (&mut writer.block.data).write_all(&guid.0.to_bytes()[..]) {
-			Err(e) => return Err(e.to_string()),
-			_ => (),
-		}
-		//写data长度
-		match
-			match data.len() {
-				len if len < 127 => (&mut writer.block.data).write_all(&(len as u8).to_bytes()[..]),
-				len if len >= 127 && len < 65536 => (&mut writer.block.data).write_all(&(len as u16).to_bytes()[..]),
-				len => (&mut writer.block.data).write_all(&(len as u32).to_bytes()[..]),
-			}
-		{
-			Err(e) => return Err(e.to_string()),
-			_ => (),
-		}
-		//写data
-		match (&mut writer.block.data).write_all(&(*data)[..]) {
-			Err(e) => return Err(e.to_string()),
-			_ => (),
-		}
-		if st_key != 0 {
-			//写子表编号
-			match (&mut writer.block.data).write_all(&st_key.to_bytes()[..]) {
-				Err(e) => return Err(e.to_string()),
-				_ => (),
-			}
-		}
-	}
-
-	write_tmp_index(awriter, last, guid, data, callback)
-}
-
-//写当前块临时索引
-fn write_tmp_index(awriter: AWriter, last: usize, guid: Guid, data: Bin, callback: Callback) -> SResult<()> {
-	let bin: Vec<u8>;
-	let file_pos: u64;
-	let max: u64;
-
-	//同步块
-	{
-		let mut writer = awriter.0.lock().unwrap();
-		max = guid.time();
-		let len = writer.block.data.len();
-		file_pos = writer.info.pos as u64 + last as u64;
-		if writer.block.index.len() == 0 {
-			//当前首个临时索引
-			let mut index = IndexInfo::new();
-			index.min = max;
-			index.pos = file_pos as u32;
-			writer.block.index.push(index);
-		}
-		let mut last_tmp_index = writer.block.index.last_mut().unwrap(); //获取当前最新的临时索引
-		if (len - last_tmp_index.pos as usize + LOG_HEAD_SIZE) >= BLOCK_INDEX_STAT_SIZE {
-			//当前临时索引已满，创建新的临时索引
-			let mut index = IndexInfo::new();
-			index.min = max;
-			index.pos = file_pos as u32;
-			writer.block.index.push(index);
-			last_tmp_index = writer.block.index.last_mut().unwrap();
-		}
-		last_tmp_index.max = max;
-		last_tmp_index.count += 1;
-		
-		bin = (&writer.block.data[last..len]).to_vec();
-	}
-	println!("!!!!!!file pos: {}, len: {}", file_pos, bin.len());
-	save_log(awriter, file_pos, max, bin, callback)
-}
-
-//异步保存日志数据，并调用用户回调
-fn save_log(awriter: AWriter, mut file_pos: u64, max: u64, mut bin: Vec<u8>, callback: Callback) -> SResult<()> {
-	let mut writer = awriter.0.lock().unwrap(); //退出函数时释放互斥锁
-	if writer.reader.info.min == u64::max_value() 
-		&& writer.reader.info.max == 0 
-		&& writer.info.min == u64::max_value() 
-		&& writer.info.max == 0 {
-			//当前文件的首个块的首个日志，填充文件头数据
-			let size = FILE_HEADE_SIZE + BLOCK_HEAD_SIZE;
-			let mut head: Vec<u8> = Vec::with_capacity(size);
-			head.resize(size, 0);
-			head.append(&mut bin);
-			file_pos = 0; //移动到文件头
-			bin = head;
-	}
-
-	let awriter_copy = awriter.clone();
-	let cb = Box::new(move |file: SharedFile, result: IoResult<usize>| {
-		match result {
-			Err(e) => callback(Err("write log failed, ".to_string() + &e.to_string())),
-			Ok(len) => {
-				//保存日志成功, 更新文件当前块索引和临时索引, 并执行用户回调
-				{
-					let mut writer = awriter_copy.0.lock().unwrap(); //锁将在用户回调前释放
-					//更新当前块的索引
-					if writer.info.min == u64::max_value() && writer.info.max == 0 {
-						//当前块的首个日志
-						writer.info.min = max;
-					}
-					writer.info.max = max;
-					writer.info.count += 1;
-				}
-				callback(Ok(()));
-			},
-		}
-	});
-	// println!("!!!!!!file_pos: {}, bin: {:?}", file_pos, bin);
-	writer.reader.file.file.as_ref().unwrap().clone().pwrite(WriteOptions::Sync(true), file_pos, bin, cb);
-	Ok(())
-}
-
-//异步保存只读的块头数据，必须等待成功，再继续写
-fn save_block_head(awriter: AWriter, guid: Guid, data: Bin, st_key: u32, callback: Callback) -> SResult<()> {
-	let mut head: Vec<u8> = Vec::with_capacity(BLOCK_HEAD_SIZE);
-	let writer = awriter.0.lock().unwrap();
-	match head.write_all(&writer.block.data.len().to_bytes()[0..3]) {
-		Err(e) => return Err(e.to_string()),
-		_ => (),
-	}
-	match head.write_all(&crc32::checksum_ieee(&writer.block.data[..]).to_bytes()[..]) {
-		Err(e) => return Err(e.to_string()),
-		_ => (),
-	}
-	let file_pos = writer.reader.index.last().unwrap().pos - BLOCK_HEAD_SIZE as u32; //移动到块头, 并立即释放锁
-
-	let awriter_copy = awriter.clone();
-	let cb = Box::new(move |file: SharedFile, result: IoResult<usize>| {
-		match result {
-			Err(e) => callback(Err("write block head failed, ".to_string() + &e.to_string())),
-			Ok(len) => {
-				//保存块头成功
-				let mut writer = awriter_copy.0.lock().unwrap(); //锁将在分支结束后释放
-				//初始化新块的缓冲和临时索引
-				writer.block.data.clear();
-				writer.block.index.clear();
-				//初始化新块的索引
-				writer.info.min = u64::max_value();
-				writer.info.max = 0;
-				writer.info.pos += BLOCK_HEAD_SIZE as u32; //预留块头的长度
-				writer.info.count = 0;
-			},
-		}
-
-		//继续写
-		match handle_write(awriter_copy, guid, data, st_key, callback.clone()) {
-			Err(s) => callback(Err("write block head failed, ".to_string() + &s)),
-			_ => (),
-		}
-	});
-	writer.reader.file.file.as_ref().unwrap().clone().pwrite(WriteOptions::Sync(true), file_pos as u64, head, cb);
-	Ok(())
-}
-
-//处理打开新的读写文件
-fn handle_create_rw_file(log: Log, guid: Guid, data: Bin, st_key: u32, callback: Callback) -> SResult<()> {
-	let log_copy = log.clone();
-	let open_time = now_nanos();
-
-	//将当前写操作加入初始化队列中
-	let mut reader = Reader::new();
-	let cb0 = Box::new(move |result: SResult<()>| {
-		match result {
-			Err(s) => callback(Err("init rw file failed, ".to_string() + &s)),
-			Ok(_) => {
-				log_copy.write(guid, data, st_key, callback);
-			},
-		}
-	});
-	reader.file.wait.as_mut().unwrap().push(cb0);
-
-	//增加新的读写文件
-	let awriter = AWriter::new(reader);
-	(&mut log.rw.write().unwrap().1).push(FileInfo(open_time, 0, awriter.clone())); //重复获得写锁，加入后立即释放
-	
-	//创建新的读写文件，并处理读写文件初始化队列中的用户回调
-	let cb1 = Box::new(move |result: IoResult<AsyncFile>| {
-		let mut writer = awriter.0.lock().unwrap(); //锁将在处理初始化等待队列后释放
-		match result {
-			Err(e) => {
-				//创建新的读写文件失败
-				match writer.reader.file.wait {
-					None => (),
-					Some(ref mut queue) => {
-						let mut cb: Box<FnBox(SResult<()>)>;
-						let reason = &e.to_string();
-						let atom = Atom::from("init rw file failed, ".to_string() + &e.to_string());
-						let queue_len = queue.len();
-						for _ in 0..queue_len {
-							cb = queue.remove(0);
-							let reason = atom.clone();
-							cast_store_task(TaskType::Sync, 100000000, Box::new(move || {
-								cb(Err((*reason).clone()));
-							}), Atom::from("wait init rw file failed task"));
-						}
-					}
-				}
-			},
-			Ok(f) => {
-				writer.reader.file.file = Ok(Arc::new(f)); //初始化读写文件的共享文件
-				match writer.reader.file.wait {
-					None => (),
-					Some(ref mut queue) => {
-						let mut cb: Box<FnBox(SResult<()>)>;
-						let queue_len = queue.len();
-						for _ in 0..queue_len {
-							cb = queue.remove(0);
-							cast_store_task(TaskType::Sync, 100000000, Box::new(move || {
-								cb(Ok(()));
-							}), Atom::from("wait init rw file ok task"));
-						}
-					},
-				}
-				writer.reader.file.wait = None; //初始化读写文件成功
-			},
-		}
-	});
-	create_rw_file(log.dir, open_time, 0, cb1);
-	Ok(())
-}
-
-//创建指定的读写文件
-fn create_rw_file(dir: Atom, time: u64, count: usize, cb: Box<FnBox(IoResult<AsyncFile>)>) {
-	let mut path = PathBuf::new();
-	path.push(&**dir);
-	path.push((&time.to_bytes()[..]).to_base58());
-	path.set_extension(count.to_string());
-	AsyncFile::open(path, AsynFileOptions::ReadWrite(8), cb);
+/**
+ * 日志存储的定义
+ * 1、用2个以上读写日志做日志记录。2个以上的目的是为了保证有的日志记录晚到可以被记录。大小到了，要开辟新的读写日志。
+ * 2、用时间起始值作为文件名，一般大小为4-64兆。文件内一般64k为1个块，默认采用lz4压缩。
+ * 由外部驱动来建索引及重命名，这样可以用作索引完成的标志。
+ * 加载时，先遍历目录，然后倒序加载日志文件，直到找到索引的日志文件。
+ * 日志命名为： {time}.{mcount}  time为64位时间的base58，mcount为修改次数。 mcount为0表示还没建索引。1表示已建索引。每次读取日志文件时，只处理最大修改次数的，删除其余的。
+ * 
+ * 日志需要建立索引。先修改头部的索引位置。然后创建索引。 // 一般总是用Guid来查询，所以不太需要有GuidBloom过滤器。
+ * 为了自己管理缓冲，使用O_DIRECT 直接读写文件。元数据保留块索引数组。有块缓存，缓存单个的数据块。根据内存需要可单独加载和释放。缓存数据块时，可以按4k左右的大小建立简单索引。
+ * 读写模式下： Ver(2字节), 配置(2字节), 整理时间-秒-总为0(4字节), 索引位置-总为0(4字节), 块索引数组长度-总为0(2字节), [{块长-块结束时写入(3字节), CRC32-块结束时写入(4字节), [{Guid(16字节), Bon长度(变长1-4字节), Bon格式数据，子表编号(2字节，可选，整理时删除)}...], }...]=数据块数组(块与块可能会出现Guid交叠)
+ * 只读模式下： Ver(2字节), 配置-描述是否有子表编号(2字节), 整理时间-秒(4字节), 索引位置(4字节), 块索引数组长度(2字节), [块长(3字节), CRC32(4字节), {[{Guid(16字节), Bon长度(变长1-4字节), Bon格式数据，子表编号(4字节，可选，整理时删除)}...], }...]=数据块数组, 0xFFFFFF(3字节表示为索引), CRC32(4字节), [{MinGuidTime(8字节), MaxGuidTime(8字节), Pos(4字节), Count(4字节)}...]=块索引数组
+ *
+ * 管理器用sbtree记录每个文件名对应的元信息(时间和修改次数) 
+ * 
+ * 使用direct IO和pread来提升性能
+ * 
+ */
+
+use std::boxed::FnBox;
+use std::sync::{Arc, Mutex, RwLock};
+use std::sync::atomic::{AtomicUsize, Ordering};
+use std::result::Result;
+use std::cmp::{Ord, PartialOrd, Ordering as Order};
+use std::vec::Vec;
+use std::fs::{File, DirBuilder, rename, remove_file};
+use std::path::{Path, PathBuf};
+use std::io::{Read, Write, Result as IoResult};
+use std::mem;
+
+use crc::{crc16, Hasher16, crc32, Hasher32};
+use fnv::FnvHashMap;
+
+use pi_lib::ordmap::{OrdMap, ActionResult, Entry};
+use pi_lib::asbtree::{Tree, new};
+use pi_lib::time::{now_millis, now_nanos};
+use pi_lib::atom::Atom;
+use pi_lib::guid::Guid;
+use pi_lib::data_view::{GetView, SetView};
+use pi_lib::bon::{ReadBuffer, WriteBuffer};
+use pi_lib::base58::{ToBase58, FromBase58};
+
+use pi_base::util::now_millisecond;
+use pi_base::file::{Shared, SharedFile, WriteOptions, AsyncFile, AsynFileOptions};
+use pi_base::task::TaskType;
+use pi_base::pi_base_impl::cast_store_task;
+
+const FILE_HEADE_SIZE: usize = 14;
+const BLOCK_HEAD_SIZE: usize = 7;
+const BLOCK_BODY_SIZE: usize = 64 * 1024 * 1024;
+const LOG_HEAD_SIZE: usize = 24;
+
+pub type Bin = Arc<Vec<u8>>;
+
+pub type SResult<T> = Result<T, String>;
+pub type LogResult = Option<SResult<()>>;
+
+pub type Callback = Arc<Fn(SResult<()>)>;
+pub type ReadCallback = Arc<Fn(SResult<Bin>)>;
+
+
+/*
+ * log日志
+ */
+#[derive(Clone)]
+pub struct Log {
+	dir: Atom,
+	cfg: Config,
+	stat: Statistics,
+	rw: Arc<RwLock<LogRW>>,
+}
+impl Log {
+	pub fn new(dir: Atom, cfg: Config, init_time: u64, cb: Arc<Fn(SResult<Self>)>) -> Option<SResult<Self>> {
+		let path = Path::new(&**dir);
+		if !path.exists() {
+			//目录不存在，则创建目录
+			DirBuilder::new().recursive(true).create(path).unwrap();
+		}else if !path.is_dir() {
+			return Some(Err("invalid log dir".to_string()))
+		}
+		let mut reads = OrdMap::new(new()); // TODO 优化成FnvHashMap
+		let mut temp: Vec<(u64, PathBuf)> = Vec::new();
+		// 分析目录下所有的日志文件，加载到读日志表和写日志列表中
+		for entry in path.read_dir().expect("read_dir call failed") {
+			if let Ok(entry) = entry {
+				let file = entry.path();
+				if file.is_file() {
+					let name = file.to_str().unwrap();
+					match name.find('.') {
+						Some(dot) => {
+							let file_name = Path::new(name);
+							let name_str = file_name.file_stem().unwrap().to_str().unwrap();
+							let modify_str = file_name.extension().unwrap().to_str().unwrap();
+							let (time, modify) = match u32::from_str_radix(modify_str, 16) {
+								Ok(r) => match name_str.from_base58() {
+									Ok(vec_u8) => (vec_u8.as_slice().get_lu64(0), r),
+									_ => {
+										remove_file(file).expect("remove failed");
+										continue;
+									}
+								}
+								E => {
+									remove_file(file).expect("remove failed");
+									continue;
+								}
+							};
+							if modify == 0 {
+								//将首文件加入临时缓冲
+								temp.push((time, file));
+							} else {
+								//非首文件，根据时间进行排序，并加入读日志表中
+								let mut f = |v: Option<&(u32, AReader)>| {
+									match v {
+										Some(info) => if modify > info.0 {
+											let mut pbuf = PathBuf::new();
+											pbuf.push(path.clone());
+											pbuf.push(Path::new(name_str));
+											pbuf.push(Path::new(&info.0.to_string()));
+											remove_file(pbuf.as_path()).expect("remove failed");
+											ActionResult::Upsert((modify, AReader::new()))
+										}else{
+											remove_file(file.clone()).expect("remove failed");
+											ActionResult::Ignore
+										},
+										_ => ActionResult::Upsert((modify, AReader::new()))
+									}
+								};
+								reads.action(&time, &mut f);
+							}
+						},
+						_ => {
+							remove_file(file).expect("remove failed");
+						}
+					}
+				}
+			}
+		}
+		let len = temp.len();
+		if len == 0 {
+			//如果没有首文件，则初始化日志，并返回
+			let log = Log {
+				dir: dir.clone(),
+				cfg: cfg,
+				stat: Statistics::new(),
+				rw: Arc::new(RwLock::new(LogRW::new(&reads, vec![FileInfo(init_time, 0, AWriter::new(Reader::new()))]))),
+			};
+			let log_copy = log.clone();
+			let init_rw_cb = Box::new(move |result: IoResult<AsyncFile>| {
+				match result {
+					Err(e) => return cb(Err(e.to_string())),
+					Ok(f) => {
+						let vec = &mut log_copy.rw.write().unwrap().1;
+						let writer = &mut (vec[0].2).0.lock().unwrap();
+						writer.reader.file.file = Ok(Arc::new(f)); //初始化读写文件的共享文件
+						writer.reader.file.wait = None; //初始化读写文件成功
+					},
+				}
+				cb(Ok(log_copy));
+			});
+			create_rw_file(dir.clone(), init_time, 0, init_rw_cb);
+			return Some(Ok(log))
+		};
+		// 加载所有正在写入的日志文件
+		let count = Arc::new(AtomicUsize::new(len));
+		let writes = Arc::new(Mutex::new(Vec::new()));
+		let c1 = cfg.clone();
+		let bf = Arc::new(move|r: SResult<(usize, u64, AWriter)>| {
+			match r {
+				Ok((i, time, w)) => {
+					let mut vec = writes.lock().unwrap();
+					vec.insert(i, FileInfo(time, 0, w));
+					if count.fetch_sub(1, Ordering::SeqCst) == 1 {
+						cb(Ok(Log{
+							dir: dir.clone(),
+							cfg: cfg.clone(),
+							stat: Statistics::new(),
+							rw: Arc::new(RwLock::new(LogRW::new(&reads, mem::replace(&mut vec, Vec::new())))),
+						}))
+					}
+				},
+				Err(s) => cb(Err(s))
+			}
+		});
+		let mut i = 0;
+		for (time, file_path) in temp {
+			println!("!!!!!!!!!!!!!!!!!!!!!!load rw file, i: {}, time: {}, path: {:?}", i, time, file_path);
+			load_write(i, time, c1.clone(), file_path.clone(), bf.clone());
+			i += 1;
+		}
+		None
+	}
+	pub fn dir(&self) -> &Atom {
+		&self.dir
+	}
+	pub fn cfg(&self) -> &Config {
+		&self.cfg
+	}
+	pub fn stat(&self) -> &Statistics {
+		&self.stat
+	}
+	// 读取指定Guid对应的数据
+	pub fn read(&self, guid: Guid, callback: ReadCallback) -> Option<SResult<Bin>> {
+		let time = guid.time();
+		let r = {
+			let wvec = &(self.rw.read().unwrap().1);
+			let finfo = FileInfo(time, 0, AWriter::new(Reader::new())); // TODO 优化为裸指针创建AWriter
+			match wvec[..].binary_search(&finfo) {
+				Ok(i) => {
+
+				},
+				Err(i) => {// 向前寻找
+
+				}
+			}
+		};
+		None
+	}
+	// 写入指定Guid对应的数据
+	pub fn write(&self, guid: Guid, data: Bin, st_key: u32, callback: Callback) -> SResult<()> {
+		if is_timeout_guid(&(self.rw.read().unwrap().1)[0], &guid) {
+			return Err("guid too old".to_string());
+		}
+		
+		let file_result = ((self.rw.write().unwrap().1).last().unwrap().2).0.lock().unwrap().reader.file.file.clone(); //立即释放锁
+		match file_result {
+			Ok(ref f) => {
+				//文件已初始化
+				if is_out_of_file(f, self.cfg.limit_size, data.clone()) {
+					//需要增加新的读写文件
+					handle_create_rw_file(self.clone(), guid, data, st_key, callback)
+				} else {
+					//在当前读写文件中继续写
+					sync_handle_write(self.clone(), (self.rw.write().unwrap().1).last().unwrap().2.clone(), guid, data, st_key, callback) //立即释放锁
+				}
+			},
+			Err(ref s) if s == &String::from("") => {
+				//文件还未初始化，加入初始化队列，等待初始化成功后执行
+				let log = self.clone();
+				let cb = Box::new(move |result: SResult<()>| {
+					match result {
+						Err(s) => callback(Err("init rw file failed, ".to_string() + &s)),
+						Ok(_) => {
+							log.write(guid, data, st_key, callback);
+						},
+					}
+				});
+				((self.rw.write().unwrap().1).last_mut().unwrap().2).0.lock().unwrap().reader.file.wait.as_mut().unwrap().push(cb); //立即释放锁
+				Ok(())
+			},
+			Err(ref s) => {
+				//文件初始化失败，立即返回错误
+				Err(s.clone())
+			},
+		}
+	}
+	// 列出所有可以读写的日志文件名
+	pub fn list_writes(&self) -> Vec<u64> {
+		vec![]
+	}
+	// 整理指定的可读写的日志文件，为其建立索引并以只读方式打开
+	pub fn collect(&self, file: u64, callback: Callback) -> SResult<()> {
+		Err("file not found".to_string())
+	}
+}
+
+// 统计
+#[derive(Clone)]
+pub struct Config {
+	pub compress: usize, // 0 无压缩， 1 lz4压缩， 2 lz4-hc高压缩
+	pub limit_size: usize, // 单个日志文件的限制大小，一般4-64兆 默认16M
+	pub cache_size: usize, // 缓冲大小，字节 默认1M
+	pub cache_timeout: usize, // 最长缓冲时间，毫秒，基于最后读。默认30分钟
+	pub collate_time: usize, // 整理时间，秒。默认1天
+}
+impl Config {
+	pub fn new() -> Self {
+		Config {
+			compress: 0,
+			limit_size: 16*1024*1024,
+			cache_size: 1*1024*1024,
+			cache_timeout: 30*60*1000,
+			collate_time: 24*60*60,
+		}
+	}
+}
+// 统计
+#[derive(Clone)]
+pub struct Statistics {
+	pub read_count: Arc<AtomicUsize>,
+	pub write_count: Arc<AtomicUsize>,
+	pub read_time: Arc<AtomicUsize>,
+	pub write_time: Arc<AtomicUsize>,
+	pub cache_count: Arc<AtomicUsize>,
+}
+impl Statistics {
+	fn new() -> Self {
+		Statistics {
+			read_count: Arc::new(AtomicUsize::new(0)),
+			write_count: Arc::new(AtomicUsize::new(0)),
+			read_time: Arc::new(AtomicUsize::new(0)),
+			write_time: Arc::new(AtomicUsize::new(0)),
+			cache_count: Arc::new(AtomicUsize::new(0)),
+		}
+	}
+}
+
+//================================ 内部结构和方法
+/*
+* 文件头大小
+*/
+const HEAD_SIZE: usize = 17;
+/*
+* 每条日志中是否含子表的配置
+*/
+const CFG_ST: u16 = 1;
+/*
+* 子表编号的大小
+*/
+const ST_SIZE: usize = 4;
+
+/*
+* 块的长度
+*/
+const BLOCK_LEN: usize = 3;
+
+/*
+* 最小的日志长度
+*/
+const MIN_LOG_SIZE: usize = 17;
+
+/*
+* 块内索引的统计长度
+*/
+const BLOCK_INDEX_STAT_SIZE: usize = 4096;
+
+// 写加载函数
+type WriteLoader = Arc<Fn(SResult<(usize, u64, AWriter)>)>;
+
+#[derive(Clone)]
+struct FileInfo<T:Clone>(u64, u32, T);
+
+impl<T:Clone> Ord for FileInfo<T> {
+	#[inline]
+	fn cmp(&self, other: &Self) -> Order {
+		if self.0 > other.0 {
+			Order::Greater
+		} else if self.0 < other.0 {
+			Order::Less
+		} else {
+			Order::Equal
+		}
+	}
+}
+impl<T:Clone> PartialOrd for FileInfo<T> {
+	#[inline]
+	fn partial_cmp(&self, other: &Self) -> Option<Order> {
+		Some(self.cmp(other))
+	}
+}
+impl<T:Clone> Eq for FileInfo<T> {
+	#[inline]
+	fn assert_receiver_is_total_eq(&self) {
+	}
+}
+impl<T:Clone> PartialEq for FileInfo<T> {
+	#[inline]
+	fn eq(&self, other: &Self) -> bool {
+		self.0 == other.0
+	}
+}
+
+struct LogRW(Vec<FileInfo<AReader>>, Vec<FileInfo<AWriter>>);
+
+impl LogRW {
+	fn new(reader: &OrdMap<Tree<u64, (u32, AReader)>>, mut writer: Vec<FileInfo<AWriter>>) -> Self {
+		let mut vec = Vec::with_capacity(reader.size());
+		let mut f = |e: &Entry<u64, (u32, AReader)>| {
+			vec.push(FileInfo(e.0, (e.1).0, (e.1).1.clone()));
+		};
+		// reader.select(None, false, &mut f);
+		// 对reader和writer按时间排序
+		vec.as_mut_slice().sort();
+		writer.as_mut_slice().sort();
+		LogRW(vec, writer)
+	}
+}
+
+
+#[derive(Clone)]
+struct AReader(Arc<Mutex<Reader>>);
+impl AReader {
+	fn new() -> Self {
+		AReader(Arc::new(Mutex::new(Reader::new())))
+	}
+}
+/*
+ * 只读日志文件
+ */
+struct Reader {
+	file: FileInit,
+	ver: u16,
+	config: u16,
+	collect: u32, //整理时间
+	info: IndexInfo,
+	index: Vec<IndexInfo>, //块索引数组
+	buffer: FnvHashMap<usize, (LogBlock, u64)>, // Pos为键， 值为日志块及超时时间
+	waits: FnvHashMap<usize, Vec<Box<Fn(SResult<SharedFile>)>>>, // 单个块上的读等待队列
+}
+impl Reader {
+	fn new() -> Self {
+		Reader{
+			file: FileInit {
+				file: Err(String::from("")),
+				wait:Some(Vec::new()),
+			},
+			ver: 0,
+			config: 0,
+			collect: 0,
+			info: IndexInfo::new(),
+			index: Vec::new(),
+			buffer: FnvHashMap::with_capacity_and_hasher(0, Default::default()),
+			waits: FnvHashMap::with_capacity_and_hasher(0, Default::default()),
+		}
+	}
+	fn read_head(&mut self, data: &[u8]) -> usize {
+		self.ver= data.get_lu16(0);
+		self.config= data.get_lu16(2);
+		self.collect= data.get_lu32(4);
+		self.info.pos= data.get_lu32(8);
+		println!("!!!!!!read_head, ver: {}, config: {}, collect: {}, index: {:?}", self.ver, self.config, self.collect, self.info);
+		data.get_lu16(12) as usize * mem::size_of::<IndexInfo>()
+	}
+}
+/*
+* 日志块
+*/
+#[derive(Debug)]
+struct LogBlock {
+	data: Vec<u8>, // 解压后数据
+	index: Vec<IndexInfo>, // 4k左右的大小建立简单索引
+}
+impl LogBlock {
+	// 建立日志块，根据配置读取日志条目，创建简单索引，并且返回索引信息
+	fn new(mut data: Vec<u8>, len: usize, c: &Config, cfg: u16) -> (Self, IndexInfo) {
+		let mut info = IndexInfo::new();
+		let mut index = Vec::new();
+		let mut i = IndexInfo::new();
+		let mut last_max = 1;
+		let bf_size = if cfg & CFG_ST != 0 {
+			ST_SIZE
+		}else {
+			0
+		};
+		let slice = &data[..];
+		let len = data.len();
+		let mut pos = 0;
+		loop {
+			if pos + MIN_LOG_SIZE + bf_size > len {
+				unsafe{data.set_len(pos)};
+				break;
+			}
+			let (pos1, time) = read_log(slice, pos, bf_size);
+			if pos1 > len {
+				unsafe{data.set_len(pos)};
+				break;
+			}
+			// 更新当前索引的信息
+			i.update(time);
+			// 如果超过统计长度，则换新的统计
+			if i.pos as usize + BLOCK_INDEX_STAT_SIZE > pos1 {
+				// 如果当前的最小时间小于上一个的最大值，表示有次序颠倒，则需要进行排序
+				if i.min < last_max {
+					last_max = 0;
+				} else if last_max != 0 {
+					last_max = i.max
+				}
+				index.push(i);
+				i = IndexInfo::new();
+				i.pos = pos1 as u32;
+			}
+			// 更新本块的信息
+			info.update(time);
+			println!("!!!!!!new log block, index: {:?}", info);
+			if pos1 == len {
+				break;
+			}
+			pos = pos1;
+		}
+		// 对索引进行排序
+		if last_max == 0 {
+			index.as_mut_slice().sort();
+		}
+		(LogBlock {
+			data: data,
+			index: index,
+		}, info)
+	}
+
+	//获取当前块大小
+	pub fn len(&self) -> usize {
+		self.data.len()
+	}
+}
+/*
+* 索引信息
+*/
+#[derive(Debug, Clone)]
+struct IndexInfo {
+	min: u64,
+	max: u64,
+	pos: u32,
+	count: u32,
+}
+impl Ord for IndexInfo {
+	#[inline]
+	fn cmp(&self, other: &Self) -> Order {
+		if self.min > other.min {
+			Order::Greater
+		} else if self.min < other.min {
+			Order::Less
+		} else if self.max > other.max {
+			Order::Greater
+		} else if self.max < other.max {
+			Order::Less
+		} else if self.pos > other.pos {
+			Order::Greater
+		} else if self.pos < other.pos {
+			Order::Less
+		} else {
+			Order::Equal
+		}
+	}
+}
+impl PartialOrd for IndexInfo {
+	#[inline]
+	fn partial_cmp(&self, other: &Self) -> Option<Order> {
+		Some(self.cmp(other))
+	}
+}
+impl Eq for IndexInfo {
+	#[inline]
+	fn assert_receiver_is_total_eq(&self) {
+	}
+}
+impl PartialEq for IndexInfo {
+	#[inline]
+	fn eq(&self, other: &Self) -> bool {
+		self.min == other.min && self.max == other.max && self.pos == other.pos &&self.count == other.count
+	}
+}
+
+impl IndexInfo {
+	fn new() -> Self {
+		IndexInfo {
+			min: u64::max_value(),
+			max: 0,
+			pos: 0,
+			count: 0,
+		}
+	}
+	fn update(&mut self, time: u64) -> Order {
+		self.count+=1;
+		if self.max < time {
+			self.max = time;
+			Order::Greater
+		} else if self.min > time {
+			self.min = time;
+			Order::Less
+		}else{
+			Order::Equal
+		}
+	}
+}
+
+#[derive(Clone)]
+struct AWriter(Arc<Mutex<Writer>>);
+impl AWriter {
+	fn new(r: Reader) -> Self {
+		AWriter(Arc::new(Mutex::new(Writer::new(r))))
+	}
+}
+/*
+ * 读写日志文件
+ */
+struct Writer {
+	reader: Reader,
+	block: LogBlock, // 当前正在写的日志块
+	// window: LZ4的窗口和hash表
+	info: IndexInfo, // 当前块索引
+	waits: Option<Vec<Box<FnBox()>>>, //当前块上的写等待队列，None表示当前没有写
+}
+impl Writer {
+	fn new(r: Reader) -> Self {
+		Writer {
+			reader: r,
+			block: LogBlock {
+				data: Vec::with_capacity(BLOCK_BODY_SIZE),
+				index: Vec::new(),
+			},
+			info: IndexInfo::new(),
+			waits: None,
+		}
+	}
+}
+/*
+ * 文件初始化
+ */
+struct FileInit {
+	file: SResult<SharedFile>,
+	wait: Option<Vec<Box<FnBox(SResult<()>)>>>, // 为None表示file已经打开
+}
+
+//================================ 内部静态方法
+// 加载正在写入的日志文件
+fn load_write<P: AsRef<Path> + Send + 'static>(i: usize, time: u64, cfg: Config, path: P, cb: WriteLoader) {
+	AsyncFile::open(path, AsynFileOptions::ReadWrite(8), Box::new(move |f: IoResult<AsyncFile>| match f {
+		Ok(afile) => load_whead(afile, i, time, cfg, cb),
+		Err(s) => cb(Err(s.to_string()))
+	}));
+}
+
+// 加载读写日志的头
+fn load_whead(f: AsyncFile, i: usize, time: u64, cfg: Config, cb: WriteLoader) {
+	let size = f.get_size();
+	println!("!!!!!!load_whead, file size: {}", size);
+	if size < HEAD_SIZE as u64 {
+		return cb(Err("invalid file size".to_string()));
+	}
+	let file = Arc::new(f);
+	file.pread(0, HEAD_SIZE, Box::new(move |f: SharedFile, r: IoResult<Vec<u8>>| match r {
+		Ok(vec_u8) => {
+			let data = &vec_u8[..];
+			let mut reader = Reader::new();
+			let index_size = reader.read_head(data);
+			println!("!!!!!!load_whead, index size: {}", index_size);
+			//如果索引位置加索引长度等于文件长度，则表示已建索引
+			if reader.info.pos as u64 + index_size as u64 == size {
+					f.pread(reader.info.pos as u64, index_size, Box::new(move |f: SharedFile, r: IoResult<Vec<u8>>| match r {
+						Ok(vec_u8) => {
+							reader.file.file = Ok(f);
+							reader.index = read_index_infos(vec_u8);
+							cb(Ok((i, time, AWriter::new(reader))))
+						},
+						Err(s) => cb(Err(s.to_string()))
+					}))
+			}else {
+				load_windex(f, i, time, cfg, Writer::new(reader), size, HEAD_SIZE, read_3byte(data, HEAD_SIZE - BLOCK_LEN), cb)
+			}
+		},
+		Err(s) => cb(Err(s.to_string()))
+	}));
+}
+// 加载读写日志的索引
+fn load_windex(file: SharedFile, i: usize, time: u64, cfg: Config, mut writer: Writer, size: u64, pos: usize, len: usize, cb: WriteLoader) {
+	if len == 0 {
+		// 读到最后一个块
+		return load_block(file, i, time, writer, cfg, size, pos, cb);
+	}
+	if len == 0xFFFFFF {
+		// 读到未写完的索引，丢弃索引
+		writer.info.pos = (pos - BLOCK_LEN) as u32;
+		writer.reader.file.file = Ok(file);
+		writer.reader.index.as_mut_slice().sort();
+		println!("!!!!!!load_windex, current block index: {:?}", writer.info);
+		println!("!!!!!!load_windex, rw file: {:?}", writer.reader.file.file);
+		return cb(Ok((i, time, AWriter(Arc::new(Mutex::new(writer))))))
+	}
+	if size < (pos + len) as u64 {
+		return cb(Err("invalid windex".to_string()))
+	}
+	file.pread(pos as u64, len + BLOCK_LEN, Box::new(move |f: SharedFile, r: IoResult<Vec<u8>>| match r {
+		Ok(vec_u8) => {
+			let next_len = {
+				read_index(vec_u8, &mut writer.reader, &cfg, pos, len)
+			};
+			load_windex(f, i, time, cfg, writer, size, pos + len + BLOCK_LEN, next_len, cb)
+		},
+		Err(s) => cb(Err(s.to_string()))
+	}));
+}
+// 加载日志的索引，返回下一个日志块的长度
+fn read_index(vec_u8: Vec<u8>, reader: &mut Reader, cfg: &Config, pos: usize, len: usize) -> usize {
+	let next_len = read_3byte(&vec_u8[..], len);
+	let (b, info) = LogBlock::new(vec_u8, len, cfg, reader.config);
+	println!("!!!!!!read_index, next len: {}", next_len);
+	println!("!!!!!!read_index, log block: {:?}", b);
+	reader.index.push(info);
+	reader.buffer.insert(pos, (b, cfg.cache_timeout as u64 + now_millis()));
+	next_len
+}
+// 加载读写日志的最后一个块
+fn load_block(file: SharedFile, i: usize, time: u64, mut writer: Writer, cfg: Config, size: u64, pos: usize, cb: WriteLoader) {
+	if size < pos as u64 {
+		return cb(Err("invalid block".to_string()))
+	}
+	file.pread(pos as u64, (size - pos as u64) as usize, Box::new(move |f: SharedFile, r: IoResult<Vec<u8>>| match r {
+		Ok(vec_u8) => {
+			let len = vec_u8.len();
+			let (b, info) = LogBlock::new(vec_u8, len, &cfg, writer.reader.config);
+			writer.block = b;
+			writer.info = info;
+			writer.reader.file.file = Ok(f);
+			writer.reader.index.as_mut_slice().sort();
+			println!("!!!!!!load_block, len: {}", len);
+			println!("!!!!!!load_block, data: {:?}", writer.block.data);
+			println!("!!!!!!load_block, tmp index: {:?}", writer.block.index);
+			println!("!!!!!!load_block, current block index: {:?}", writer.info);
+			println!("!!!!!!load_block, rw file: {:?}", writer.reader.file.file);
+			cb(Ok((i, time, AWriter(Arc::new(Mutex::new(writer))))))
+		},
+		Err(s) => cb(Err(s.to_string()))
+	}));
+}
+// TODO 加载读日志的索引
+fn load_rindex(file: SharedFile, mut reader: Reader, index_size: usize, cb: Box<FnBox(SResult<Reader>)>) {
+	file.pread(reader.info.pos as u64, index_size, Box::new(move |f: SharedFile, r: IoResult<Vec<u8>>| match r {
+		Ok(vec_u8) => {
+			reader.file.file = Ok(f);
+			reader.index = read_index_infos(vec_u8);
+			cb(Ok(reader))
+		},
+		Err(s) => cb(Err(s.to_string()))
+	}));
+}
+// 读取单条日志
+fn read_log(data: &[u8], pos: usize, st_size: usize) -> (usize, u64) {
+	let time = Guid(data.get_lu128(pos)).time();
+	println!("!!!!!!read_log, guid time: {}", time);
+	let mut r = ReadBuffer::new(data, pos + 16);
+	let bon_len = r.read_lengthen() as usize;
+	(pos + 16 + r.head() + bon_len + st_size, time)
+}
+// 读取3字节的块长度
+pub fn read_3byte(data: &[u8], pos: usize) -> usize {
+	((data.get_lu16(pos) as usize) << 8) + data.get_u8(pos + 2) as usize
+}
+// 读取索引
+fn read_index_infos(vec_u8: Vec<u8>) -> Vec<IndexInfo> {
+	let mut vec = unsafe{
+		let len = vec_u8.len();
+		let mut v = mem::transmute::<Vec<u8>, Vec<IndexInfo>>(vec_u8);
+		v.set_len(len / mem::size_of::<IndexInfo>());
+		v
+	};
+	if cfg!(target_endian = "big") {
+		for e in vec.iter_mut() {
+			e.min = e.min.swap_bytes();
+			e.max = e.max.swap_bytes();
+			e.count = e.count.swap_bytes();
+			e.pos = e.pos.swap_bytes();
+		}
+	}
+	vec
+}
+
+//判断guid是否过期
+fn is_timeout_guid(info: &FileInfo<AWriter>, guid: &Guid) -> bool {
+	let writer = (info.2).0.lock().unwrap();
+	writer.reader.info.min <= guid.time()
+}
+
+//判断当前文件是否将超过配置限制
+fn is_out_of_file(file: &SharedFile, limit: usize, data: Bin) -> bool {
+	(file.get_size() + data.len() as u64 + LOG_HEAD_SIZE as u64) >= limit as u64
+}
+
+//判断当前块是否将超过限制
+fn is_out_of_block(writer: &mut Writer, data: Bin) -> bool {
+	(writer.block.len() + data.len() + LOG_HEAD_SIZE) >= BLOCK_BODY_SIZE
+}
+
+//同步处理写操作
+fn sync_handle_write(log: Log, awriter: AWriter, guid: Guid, data: Bin, st_key: u32, callback: Callback) -> SResult<()> {
+	let awriter_copy = awriter.clone();
+	let callback_queue = Arc::new(move |result: SResult<()>| {
+		//同步块
+		{
+			let mut waits = &mut awriter_copy.0.lock().unwrap().waits;
+			match waits {
+				None => (),
+				Some(ref mut queue) => {
+					if queue.len() == 0 {
+						waits = &mut None; //队列写操作执行完成，声明当前没有写
+					} else {
+						let next_cb = queue.remove(0);
+						//调度队列中下一个写操作
+						cast_store_task(TaskType::Sync, 100000000, Box::new(move || {
+							next_cb();
+						}), Atom::from("wait init rw file failed task"));
+					}
+				},
+			}
+		}
+		callback(result); //调用队列当前写操作的回调
+	});
+
+	let is_none = awriter.0.lock().unwrap().waits.is_none(); //立即释放互斥锁
+	if is_none {
+		//当前未写，则声明当前正在写, 并继续执行写操作
+		awriter.0.lock().unwrap().waits = Some(Vec::new()); //声明当前正在写，并立即释放互斥锁
+		handle_write(awriter.clone(), guid, data, st_key, callback_queue)
+	} else {
+		//当前正在写，将写操作放入队列
+		let awriter_copy = awriter.clone();
+		let cb = Box::new(move || {
+			//执行队列当前写操作
+			match handle_write(awriter_copy.clone(), guid, data, st_key, callback_queue.clone()) {
+				Err(s) => callback_queue(Err("wait write log failed, ".to_string() + &s)),
+				_ => (),
+			}
+		});
+		awriter.0.lock().unwrap().waits.as_mut().unwrap().push(cb); //立即释放互斥锁
+		Ok(())
+	}
+}
+
+//处理写数据操作
+fn handle_write(awriter: AWriter, guid: Guid, data: Bin, st_key: u32, callback: Callback) -> SResult<()> {
+	//同步块
+	{
+		let mut writer = awriter.0.lock().unwrap();
+		if is_out_of_block(&mut *writer, data.clone()) {
+			//当前日志块已满
+			let copy = writer.info.clone();
+			writer.reader.index.push(copy); //将当前日志块写入块的读索引
+			//更新文件的读索引
+			if writer.reader.info.min == u64::max_value() && writer.reader.info.max == 0 {
+				//当前文件首个块已满
+				writer.reader.info.min = writer.info.min;
+				writer.reader.info.pos = FILE_HEADE_SIZE as u32; //预留文件头的长度
+			}
+			writer.reader.info.max = writer.info.max;
+			writer.reader.info.count += writer.info.count;
+			return save_block_head(awriter.clone(), guid, data, st_key, callback);
+		}
+		if writer.reader.info.min == u64::max_value() && writer.reader.info.max == 0 {
+			//当前文件首个块的首个日志
+			writer.info.pos = FILE_HEADE_SIZE as u32; //预留文件头的长度
+			writer.info.pos += BLOCK_HEAD_SIZE as u32 //预留块头的长度
+		}
+	}
+	write_log(awriter.clone(), guid, data, st_key, callback)
+}
+
+//写当前日志
+fn write_log(awriter: AWriter, guid: Guid, data: Bin, st_key: u32, callback: Callback) -> SResult<()> {
+	let last: usize;
+
+	//同步块
+	{
+		let mut writer = awriter.0.lock().unwrap();
+		last = writer.block.data.len();
+		//写guid
+		match (&mut writer.block.data).write_all(&guid.0.to_bytes()[..]) {
+			Err(e) => return Err(e.to_string()),
+			_ => (),
+		}
+		//写data长度
+		match
+			match data.len() {
+				len if len < 127 => (&mut writer.block.data).write_all(&(len as u8).to_bytes()[..]),
+				len if len >= 127 && len < 65536 => (&mut writer.block.data).write_all(&(len as u16).to_bytes()[..]),
+				len => (&mut writer.block.data).write_all(&(len as u32).to_bytes()[..]),
+			}
+		{
+			Err(e) => return Err(e.to_string()),
+			_ => (),
+		}
+		//写data
+		match (&mut writer.block.data).write_all(&(*data)[..]) {
+			Err(e) => return Err(e.to_string()),
+			_ => (),
+		}
+		if st_key != 0 {
+			//写子表编号
+			match (&mut writer.block.data).write_all(&st_key.to_bytes()[..]) {
+				Err(e) => return Err(e.to_string()),
+				_ => (),
+			}
+		}
+	}
+
+	write_tmp_index(awriter, last, guid, data, callback)
+}
+
+//写当前块临时索引
+fn write_tmp_index(awriter: AWriter, last: usize, guid: Guid, data: Bin, callback: Callback) -> SResult<()> {
+	let bin: Vec<u8>;
+	let file_pos: u64;
+	let max: u64;
+
+	//同步块
+	{
+		let mut writer = awriter.0.lock().unwrap();
+		max = guid.time();
+		let len = writer.block.data.len();
+		file_pos = writer.info.pos as u64 + last as u64;
+		if writer.block.index.len() == 0 {
+			//当前首个临时索引
+			let mut index = IndexInfo::new();
+			index.min = max;
+			index.pos = file_pos as u32;
+			writer.block.index.push(index);
+		}
+		let mut last_tmp_index = writer.block.index.last_mut().unwrap(); //获取当前最新的临时索引
+		if (len - last_tmp_index.pos as usize + LOG_HEAD_SIZE) >= BLOCK_INDEX_STAT_SIZE {
+			//当前临时索引已满，创建新的临时索引
+			let mut index = IndexInfo::new();
+			index.min = max;
+			index.pos = file_pos as u32;
+			writer.block.index.push(index);
+			last_tmp_index = writer.block.index.last_mut().unwrap();
+		}
+		last_tmp_index.max = max;
+		last_tmp_index.count += 1;
+		
+		bin = (&writer.block.data[last..len]).to_vec();
+	}
+	println!("!!!!!!file pos: {}, len: {}", file_pos, bin.len());
+	save_log(awriter, file_pos, max, bin, callback)
+}
+
+//异步保存日志数据，并调用用户回调
+fn save_log(awriter: AWriter, mut file_pos: u64, max: u64, mut bin: Vec<u8>, callback: Callback) -> SResult<()> {
+	let mut writer = awriter.0.lock().unwrap(); //退出函数时释放互斥锁
+	if writer.reader.info.min == u64::max_value() 
+		&& writer.reader.info.max == 0 
+		&& writer.info.min == u64::max_value() 
+		&& writer.info.max == 0 {
+			//当前文件的首个块的首个日志，填充文件头数据
+			let size = FILE_HEADE_SIZE + BLOCK_HEAD_SIZE;
+			let mut head: Vec<u8> = Vec::with_capacity(size);
+			head.resize(size, 0);
+			head.append(&mut bin);
+			file_pos = 0; //移动到文件头
+			bin = head;
+	}
+
+	let awriter_copy = awriter.clone();
+	let cb = Box::new(move |file: SharedFile, result: IoResult<usize>| {
+		match result {
+			Err(e) => callback(Err("write log failed, ".to_string() + &e.to_string())),
+			Ok(len) => {
+				//保存日志成功, 更新文件当前块索引和临时索引, 并执行用户回调
+				{
+					let mut writer = awriter_copy.0.lock().unwrap(); //锁将在用户回调前释放
+					//更新当前块的索引
+					if writer.info.min == u64::max_value() && writer.info.max == 0 {
+						//当前块的首个日志
+						writer.info.min = max;
+					}
+					writer.info.max = max;
+					writer.info.count += 1;
+				}
+				callback(Ok(()));
+			},
+		}
+	});
+	// println!("!!!!!!file_pos: {}, bin: {:?}", file_pos, bin);
+	writer.reader.file.file.as_ref().unwrap().clone().pwrite(WriteOptions::Sync(true), file_pos, bin, cb);
+	Ok(())
+}
+
+//异步保存只读的块头数据，必须等待成功，再继续写
+fn save_block_head(awriter: AWriter, guid: Guid, data: Bin, st_key: u32, callback: Callback) -> SResult<()> {
+	let mut head: Vec<u8> = Vec::with_capacity(BLOCK_HEAD_SIZE);
+	let writer = awriter.0.lock().unwrap();
+	match head.write_all(&writer.block.data.len().to_bytes()[0..3]) {
+		Err(e) => return Err(e.to_string()),
+		_ => (),
+	}
+	match head.write_all(&crc32::checksum_ieee(&writer.block.data[..]).to_bytes()[..]) {
+		Err(e) => return Err(e.to_string()),
+		_ => (),
+	}
+	let file_pos = writer.reader.index.last().unwrap().pos - BLOCK_HEAD_SIZE as u32; //移动到块头, 并立即释放锁
+
+	let awriter_copy = awriter.clone();
+	let cb = Box::new(move |file: SharedFile, result: IoResult<usize>| {
+		match result {
+			Err(e) => callback(Err("write block head failed, ".to_string() + &e.to_string())),
+			Ok(len) => {
+				//保存块头成功
+				let mut writer = awriter_copy.0.lock().unwrap(); //锁将在分支结束后释放
+				//初始化新块的缓冲和临时索引
+				writer.block.data.clear();
+				writer.block.index.clear();
+				//初始化新块的索引
+				writer.info.min = u64::max_value();
+				writer.info.max = 0;
+				writer.info.pos += BLOCK_HEAD_SIZE as u32; //预留块头的长度
+				writer.info.count = 0;
+			},
+		}
+
+		//继续写
+		match handle_write(awriter_copy, guid, data, st_key, callback.clone()) {
+			Err(s) => callback(Err("write block head failed, ".to_string() + &s)),
+			_ => (),
+		}
+	});
+	writer.reader.file.file.as_ref().unwrap().clone().pwrite(WriteOptions::Sync(true), file_pos as u64, head, cb);
+	Ok(())
+}
+
+//处理打开新的读写文件
+fn handle_create_rw_file(log: Log, guid: Guid, data: Bin, st_key: u32, callback: Callback) -> SResult<()> {
+	let log_copy = log.clone();
+	let open_time = now_nanos();
+
+	//将当前写操作加入初始化队列中
+	let mut reader = Reader::new();
+	let cb0 = Box::new(move |result: SResult<()>| {
+		match result {
+			Err(s) => callback(Err("init rw file failed, ".to_string() + &s)),
+			Ok(_) => {
+				log_copy.write(guid, data, st_key, callback);
+			},
+		}
+	});
+	reader.file.wait.as_mut().unwrap().push(cb0);
+
+	//增加新的读写文件
+	let awriter = AWriter::new(reader);
+	(&mut log.rw.write().unwrap().1).push(FileInfo(open_time, 0, awriter.clone())); //重复获得写锁，加入后立即释放
+	
+	//创建新的读写文件，并处理读写文件初始化队列中的用户回调
+	let cb1 = Box::new(move |result: IoResult<AsyncFile>| {
+		let mut writer = awriter.0.lock().unwrap(); //锁将在处理初始化等待队列后释放
+		match result {
+			Err(e) => {
+				//创建新的读写文件失败
+				match writer.reader.file.wait {
+					None => (),
+					Some(ref mut queue) => {
+						let mut cb: Box<FnBox(SResult<()>)>;
+						let reason = &e.to_string();
+						let atom = Atom::from("init rw file failed, ".to_string() + &e.to_string());
+						let queue_len = queue.len();
+						for _ in 0..queue_len {
+							cb = queue.remove(0);
+							let reason = atom.clone();
+							cast_store_task(TaskType::Sync, 100000000, Box::new(move || {
+								cb(Err((*reason).clone()));
+							}), Atom::from("wait init rw file failed task"));
+						}
+					}
+				}
+			},
+			Ok(f) => {
+				writer.reader.file.file = Ok(Arc::new(f)); //初始化读写文件的共享文件
+				match writer.reader.file.wait {
+					None => (),
+					Some(ref mut queue) => {
+						let mut cb: Box<FnBox(SResult<()>)>;
+						let queue_len = queue.len();
+						for _ in 0..queue_len {
+							cb = queue.remove(0);
+							cast_store_task(TaskType::Sync, 100000000, Box::new(move || {
+								cb(Ok(()));
+							}), Atom::from("wait init rw file ok task"));
+						}
+					},
+				}
+				writer.reader.file.wait = None; //初始化读写文件成功
+			},
+		}
+	});
+	create_rw_file(log.dir, open_time, 0, cb1);
+	Ok(())
+}
+
+//创建指定的读写文件
+fn create_rw_file(dir: Atom, time: u64, count: usize, cb: Box<FnBox(IoResult<AsyncFile>)>) {
+	let mut path = PathBuf::new();
+	path.push(&**dir);
+	path.push((&time.to_bytes()[..]).to_base58());
+	path.set_extension(count.to_string());
+	AsyncFile::open(path, AsynFileOptions::ReadWrite(8), cb);
 }