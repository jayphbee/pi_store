--- conflicted
+++ resolved
@@ -1,103 +1,91 @@
-/**
- * 子表
- * 支持创建新的子表，一般是在当前最大ID的子表上递增使用ID，如果溢出，则回环。内存中会克隆sbtree，根文件中追加{长度(2字节), 子表(4字节), [子节点位置(4字节)...]}。
- * 用二级的 cow BTree 存储。
- */
-use std::boxed::FnBox;
-use std::cmp::{Ord, Ordering as Order, PartialOrd};
-use std::fs::{remove_file, rename, DirBuilder, File};
-use std::io::Result as IoResult;
-use std::mem;
-use std::path::{Path, PathBuf};
-use std::result::Result;
-use std::sync::atomic::{AtomicUsize, Ordering};
-use std::sync::{Arc, Mutex, RwLock};
-use std::vec::Vec;
-
-use fnv::FnvHashMap;
-
-use pi_lib::asbtree::{new, Tree};
-use pi_lib::atom::Atom;
-use pi_lib::base58::{FromBase58, ToBase58};
-use pi_lib::bon::{ReadBuffer, WriteBuffer};
-use pi_lib::data_view::{GetView, SetView};
-use pi_lib::guid::Guid;
-use pi_lib::ordmap::{ActionResult, Entry, OrdMap};
-use pi_lib::time::now_millis;
-
-use pi_base::file::{AsynFileOptions, AsyncFile};
-
-use kg::{BinPos, ReadGuidCallback, Tab};
-use kg_log::KGLog;
-use kg_root::RootLog;
-use log::{Bin, Callback, Config as LogCfg, Log, LogResult, ReadCallback, SResult};
-
-// 子表
-#[derive(Clone)]
-pub struct SubTab {
-    tab: Tab,
-    id: u32,
-    root: OrdMap<Tree<Bin, BinPos>>, // 键是子节点的最小值，值为子节点及位置
-    wait: OrdMap<Tree<Bin, Guid>>,   // 等待落地的键及Guid
-}
-impl SubTab {
-    // 创建指定ID的子表，root参数为该子表的键在每个记录文件中对应的根块位置
-    pub fn new(tab: Tab, id: u32, root: OrdMap<Tree<Bin, BinPos>>) -> Self {
-        SubTab {
-            tab: tab,
-            id: id,
-            root: root,
-            wait: OrdMap::new(new()),
-        }
-    }
-    // 读取键对应的Guid
-    pub fn guid(&self, key: Bin, cb: ReadCallback) -> Option<SResult<Guid>> {
-        None
-    }
-    // 读取键值
-    pub fn read(&self, key: &Bin, cb: ReadCallback) -> Option<SResult<(Bin, Guid)>> {
-        // TODO 改成entrys查询
-        let node = self.root.get(key).unwrap();
-        //self.tab.records.read(*file, *pos, key, cb);
-        // TODO kv_log: Log,
-        None
-    }
-    // 快速落地
-    pub fn write(&self, key: Bin, value: Bin, guid: Guid, cb: Callback) -> SResult<()> {
-        Err("guid too old".to_string())
-    }
-    // 快速落地多条
-    pub fn writes(&self, key: Bin, value: Bin, guid: Guid, cb: Callback) -> SResult<()> {
-        Err("guid too old".to_string())
-    }
-}
-
-// 为了快速的寻找和插入删除新的子表，使用OrdMap
-#[derive(Clone)]
-pub struct SubTabMap(pub Arc<RwLock<(OrdMap<Tree<u32, SubTab>>, u32)>>);
-
-impl SubTabMap {
-<<<<<<< HEAD
-	pub fn new() -> Self {
-		SubTabMap(Arc::new(RwLock::new((OrdMap::new(new()), 1))))
-	}
-	// 创建一个新的子表
-	pub fn make(&self, key: Bin, callback: ReadCallback) -> Option<SResult<Bin>> {
-		// 要快速找到空闲的子表ID
-		None
-	}
-
-=======
-    fn new() -> Self {
-        SubTabMap(Arc::new(RwLock::new(OrdMap::new(new()))))
-    }
-    // 创建一个新的子表
-    pub fn make(&self, key: Bin, callback: ReadCallback) -> Option<SResult<Bin>> {
-        // 要快速找到空闲的子表ID
-        None
-    }
->>>>>>> b44c78e4
-}
-//====================================
-
-//================================ 内部静态方法
+/**
+ * 子表
+ * 支持创建新的子表，一般是在当前最大ID的子表上递增使用ID，如果溢出，则回环。内存中会克隆sbtree，根文件中追加{长度(2字节), 子表(4字节), [子节点位置(4字节)...]}。
+ * 用二级的 cow BTree 存储。
+ */
+use std::boxed::FnBox;
+use std::cmp::{Ord, Ordering as Order, PartialOrd};
+use std::fs::{remove_file, rename, DirBuilder, File};
+use std::io::Result as IoResult;
+use std::mem;
+use std::path::{Path, PathBuf};
+use std::result::Result;
+use std::sync::atomic::{AtomicUsize, Ordering};
+use std::sync::{Arc, Mutex, RwLock};
+use std::vec::Vec;
+
+use fnv::FnvHashMap;
+
+use pi_lib::asbtree::{new, Tree};
+use pi_lib::atom::Atom;
+use pi_lib::base58::{FromBase58, ToBase58};
+use pi_lib::bon::{ReadBuffer, WriteBuffer};
+use pi_lib::data_view::{GetView, SetView};
+use pi_lib::guid::Guid;
+use pi_lib::ordmap::{ActionResult, Entry, OrdMap};
+use pi_lib::time::now_millis;
+
+use pi_base::file::{AsynFileOptions, AsyncFile};
+
+use kg::{BinPos, ReadGuidCallback, Tab};
+use kg_log::KGLog;
+use kg_root::RootLog;
+use log::{Bin, Callback, Config as LogCfg, Log, LogResult, ReadCallback, SResult};
+
+// 子表
+#[derive(Clone)]
+pub struct SubTab {
+    tab: Tab,
+    id: u32,
+    root: OrdMap<Tree<Bin, BinPos>>, // 键是子节点的最小值，值为子节点及位置
+    wait: OrdMap<Tree<Bin, Guid>>,   // 等待落地的键及Guid
+}
+impl SubTab {
+    // 创建指定ID的子表，root参数为该子表的键在每个记录文件中对应的根块位置
+    pub fn new(tab: Tab, id: u32, root: OrdMap<Tree<Bin, BinPos>>) -> Self {
+        SubTab {
+            tab: tab,
+            id: id,
+            root: root,
+            wait: OrdMap::new(new()),
+        }
+    }
+    // 读取键对应的Guid
+    pub fn guid(&self, key: Bin, cb: ReadCallback) -> Option<SResult<Guid>> {
+        None
+    }
+    // 读取键值
+    pub fn read(&self, key: &Bin, cb: ReadCallback) -> Option<SResult<(Bin, Guid)>> {
+        // TODO 改成entrys查询
+        let node = self.root.get(key).unwrap();
+        //self.tab.records.read(*file, *pos, key, cb);
+        // TODO kv_log: Log,
+        None
+    }
+    // 快速落地
+    pub fn write(&self, key: Bin, value: Bin, guid: Guid, cb: Callback) -> SResult<()> {
+        Err("guid too old".to_string())
+    }
+    // 快速落地多条
+    pub fn writes(&self, key: Bin, value: Bin, guid: Guid, cb: Callback) -> SResult<()> {
+        Err("guid too old".to_string())
+    }
+}
+
+// 为了快速的寻找和插入删除新的子表，使用OrdMap
+#[derive(Clone)]
+pub struct SubTabMap(pub Arc<RwLock<OrdMap<Tree<u32, SubTab>>>>);
+
+impl SubTabMap {
+    fn new() -> Self {
+        SubTabMap(Arc::new(RwLock::new(OrdMap::new(new()))))
+    }
+    // 创建一个新的子表
+    pub fn make(&self, key: Bin, callback: ReadCallback) -> Option<SResult<Bin>> {
+        // 要快速找到空闲的子表ID
+        None
+    }
+}
+//====================================
+
+//================================ 内部静态方法