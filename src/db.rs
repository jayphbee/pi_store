<<<<<<< HEAD

// use rocksdb::{TXN_DB, TXN, Options, TransactionDBOptions, TransactionOptions, ReadOptions, WriteOptions, DBRawIterator};
use pi_db::db::{Txn, TabTxn, TabKV, TxIterCallback, TxQueryCallback, DBResult, MetaTxn, Tab, TabBuilder, TxCallback, TxState, Cursor, UsizeResult};
use pi_lib::sinfo::{StructInfo};
use pi_lib::atom::{Atom};
use pi_lib::guid::{Guid, GuidGen};
use pi_lib::time::now_nanos;
use pi_lib::bon::{BonBuffer, Encode};

use std::sync::{Arc, Mutex, Condvar};

=======
use std::sync::{Arc, Mutex, RwLock};
>>>>>>> 68fce8e0
use std::string::String;
use std::vec::Vec;
use std::usize;
use std::clone::Clone;
use std::ops::Deref;
use std::cell::RefCell;
use std::boxed::FnBox;
use std::rc::Rc;

use fnv::FnvHashMap;
use rocksdb::{TXN_DB, TXN, Options, TransactionDBOptions, TransactionOptions, ReadOptions, WriteOptions, DBRawIterator};

use pi_lib::sinfo::{StructInfo};
use pi_lib::atom::{Atom};
use pi_lib::guid::{Guid};
use pi_lib::time::now_nanos;
use pi_lib::bon::{ReadBuffer, WriteBuffer, Encode, Decode};
use pi_base::task::TaskType;
use pi_base::pi_base_impl::STORE_TASK_POOL;
use pi_db::db::{Bin, TabKV, SResult, DBResult, IterResult, KeyIterResult, NextResult, TxCallback, TxQueryCallback, Txn, TabTxn, MetaTxn, Tab, OpenTab, Ware, WareSnapshot, Filter, TxState, Iter, CommitResult, RwLog};
use pi_db::tabs::{TabLog, Tabs};

/*
* db异步访问任务类型
*/
const ASYNC_DB_TYPE: TaskType = TaskType::Sync;

/*
* db异步访问任务优先级
*/
const DB_PRIORITY: u64 = 20;

const TIMEOUT: usize = 100;

const ROOT: &str = "_$rocksdb";
const SINFO: &str = "_$sinfo";

/*
* 信息
*/
lazy_static! {
	pub static ref DB_ASYNC_FILE_INFO: Atom = Atom::from("DB asyn file");
}

//对应接口的Tab 创建事务
pub struct FTab{
    pub tab: TXN_DB,//rocksdb中的TXN_DB，对应表
	pub name: Atom,
}

#[derive(Clone)]
pub struct FileTab(Arc<Mutex<FTab>>);

impl Tab for FileTab {
    fn new(path: &Atom) -> Self {
		let mut opts = Options::default();
        opts.create_if_missing(true);
		FileTab(Arc::new(Mutex::new(
            FTab{
                tab: TXN_DB::open(&opts, &TransactionDBOptions::default(), path.deref()).unwrap(),
                name: path.clone(),
            }
        )))
	}

    fn transaction(&self, id: &Guid, writable: bool) -> Arc<TabTxn> {
		let tab = self.0.lock().unwrap();
        let rocksdb_txn = TXN::begin(&tab.tab, &WriteOptions::default(), &TransactionOptions::default()).unwrap();
        let mut txn_name = String::from("rocksdb_");
        txn_name.push_str(now_nanos().to_string().as_str());
        match rocksdb_txn.set_name(&txn_name){
            Ok(_) => (),
            Err(e) => println!("{:?}", e)
        }

		Arc::new(FileTabTxn::new(FTabTxn{
            tab: self.clone(),
            txn: rocksdb_txn,
            id: id.clone(),
            _writable: writable,
            rwlog: FnvHashMap::default(),
            state: TxState::Ok,
        }))
    }
}

pub struct FTabTxn{
    pub tab: FileTab,
    pub txn: TXN,
    pub id: Guid,
	pub _writable: bool,
	pub rwlog: FnvHashMap<Bin, RwLog>,
	pub state: TxState,
}

#[derive(Clone)]
pub struct FileTabTxn(Rc<RefCell<FTabTxn>>);

impl FileTabTxn{
    pub fn new(tab_txn: FTabTxn) -> Self{
        FileTabTxn(Rc::new(RefCell::new(tab_txn)))
    }
}

impl Txn for FileTabTxn{
    // 获得事务的状态
	fn get_state(&self) -> TxState{
        self.0.borrow().state.clone()
    }
	// 预提交一个事务
	fn prepare(&self, _timeout:usize, cb: TxCallback) -> DBResult{
        let sclone = self.0.clone();
        sclone.borrow_mut().state = TxState::Preparing;
        send_task(Box::new(move || {
            let mut sclone = sclone.borrow_mut();
            match sclone.txn.prepare() {
                Ok(()) => {
                    sclone.state = TxState::PreparOk;
                    free(sclone);
                    cb(Ok(()))
                },
                Err(e) => {
                    sclone.state = TxState::PreparFail;
                    free(sclone);
                    cb(Err(e.to_string()))
                },
            }
        }));
        None
    }
	// 提交一个事务
	fn commit(&self, cb: TxCallback) -> CommitResult{
        let sclone = self.0.clone();
        sclone.borrow_mut().state = TxState::Committing;
        send_task(Box::new(move || {
            let mut sclone = sclone.borrow_mut();
            match sclone.txn.commit() {
                Ok(()) => {
                    sclone.state = TxState::Commited;
                    free(sclone);
                    cb(Ok(()))
                },
                Err(e) => {
                    sclone.state = TxState::CommitFail;
                    free(sclone);
                    cb(Err(e.to_string()))
                },
            }
        }));
        None
    }
	// 回滚一个事务
	fn rollback(&self, cb: TxCallback) -> DBResult{
        let sclone = self.0.clone();
        sclone.borrow_mut().state = TxState::Rollbacking;
        send_task(Box::new(move || {
            let mut sclone = sclone.borrow_mut();
            match sclone.txn.rollback() {
                Ok(()) => {
                    sclone.state = TxState::Rollbacked;
                    free(sclone);
                    cb(Ok(()))
                },
                Err(e) => {
                    sclone.state = TxState::Rollbacking;
                    free(sclone);
                    cb(Err(e.to_string()))
                },
            }
        }));
        None
    }
}

impl TabTxn for FileTabTxn{
    // 键锁，key可以不存在，根据lock_time的值决定是锁还是解锁
	fn key_lock(&self, _arr: Arc<Vec<TabKV>>, _lock_time: usize, _readonly: bool, _cb: TxCallback) -> DBResult {
		None
	}
	// 查询
	fn query(&self,arr: Arc<Vec<TabKV>>,_lock_time: Option<usize>,_readonly: bool, cb: TxQueryCallback,) -> Option<SResult<Vec<TabKV>>> {
        let sclone = self.0.clone();
        let func = move || {
            let mut value_arr = Vec::new();
            for tabkv in arr.iter() {
                let read_opts = ReadOptions::default();
                let mut value = None;
                match sclone.borrow_mut().txn.get(&read_opts, tabkv.key.as_slice()) {
                            Ok(None) => (),
                            Ok(v) => 
                                {
                                    value = Some(Arc::new(v.unwrap().to_utf8().unwrap().as_bytes().to_vec()));
                                    ()
                                },
                            Err(e) => 
                                {
                                    cb(Err(e.to_string()));
                                    return;
                                },
                        }
                value_arr.push(
                    TabKV{
                        ware:tabkv.ware.clone(),
                        tab: tabkv.tab.clone(),
                        key: tabkv.key.clone(),
                        index: tabkv.index,
                        value: value,
                    }
                )
            }
            cb(Ok(value_arr))
            
        };
        send_task(Box::new(func));
        None
	}
	// 修改，插入、删除及更新
	fn modify(&self, arr: Arc<Vec<TabKV>>, _lock_time: Option<usize>, _readonly: bool, cb: TxCallback) -> DBResult {
		let sclone = self.0.clone();
        let func = move || {
            for tabkv in arr.iter() {
                if tabkv.value == None {
                    match sclone.borrow_mut().txn.delete(&tabkv.key.as_slice()) {
                    Ok(_) => (),
                    Err(e) => 
                        {   
                            cb(Err(e.to_string()));
                            return;
                        },
                    };
                } else {
                    match sclone.borrow_mut().txn.put(&tabkv.key.as_slice(), &tabkv.value.clone().unwrap().as_slice()) {
                    Ok(_) => (),
                    Err(e) =>
                        {   
                            cb(Err(e.to_string()));
                            return;
                        },
                    };
                }
            }
            cb(Ok(()))
        };
        send_task(Box::new(func));
        None
    }
	// 迭代
	fn iter(&self,key: Option<Bin>,descending: bool,filter: Filter, cb: Arc<Fn(IterResult)>,) -> Option<IterResult> {
        let sclone = self.0.clone();
        let func = move || {
            let read_opts = ReadOptions::default();
            let mut rocksdb_iter = sclone.borrow_mut().txn.iter(&read_opts);
            if key == None {
                if descending {
                    rocksdb_iter.seek_to_last();
                } else {
                    rocksdb_iter.seek_to_first();
                }
            } else {
                if descending {
                    rocksdb_iter.seek_for_prev(key.unwrap().as_slice());
                } else {
                    rocksdb_iter.seek(key.unwrap().as_slice());
                }
            }
            free(sclone);
            cb(Ok(Box::new(FDBIterator::new(rocksdb_iter, descending, filter))))
        };
        send_task(Box::new(func));
        None
	}
	// 迭代
	fn key_iter(&self, key: Option<Bin>,descending: bool,filter: Filter, cb: Arc<Fn(KeyIterResult)>,) -> Option<KeyIterResult> {
		let sclone = self.0.clone();
        let func = move || {
            let read_opts = ReadOptions::default();
            let mut rocksdb_iter = sclone.borrow_mut().txn.iter(&read_opts);
            if key == None {
                if descending {
                    rocksdb_iter.seek_to_last();
                } else {
                    rocksdb_iter.seek_to_first();
                }
            } else {
                if descending {
                    rocksdb_iter.seek_for_prev(key.unwrap().as_slice());
                } else {
                    rocksdb_iter.seek(key.unwrap().as_slice());
                }
            }
            cb(Ok(Box::new(KeyFDBIterator::new(rocksdb_iter, descending, filter))))
        };
        send_task(Box::new(func));
        None
	}
	// 索引迭代
	fn index(&self,_tab: &Atom,_index_key: &Atom,_key: Option<Bin>,_descending: bool,_filter: Filter,_cb: Arc<Fn(IterResult)>,) -> Option<IterResult> {
		None
	}
	// 表的大小
	fn tab_size(&self, _cb: TxCallback) -> DBResult {
		None
	}
}

#[derive(Clone)]
pub struct FileMetaTxn(Arc<TabTxn>);

impl FileMetaTxn{
    //tab_txn 必须是Arc<FileTabTxn>
    fn new(tab_txn: Arc<TabTxn>) -> FileMetaTxn{ 
        FileMetaTxn(tab_txn)
    }
}

impl MetaTxn for FileMetaTxn {
	// 创建表、修改指定表的元数据
	fn alter(&self, tab: &Atom, meta: Option<Arc<StructInfo>>, cb: TxCallback) -> DBResult{
        let mut key = WriteBuffer::new();
        tab.encode(&mut key);
        let key = Arc::new(key.unwrap());

        let value = match meta {
            Some(v) => {
                let mut value = WriteBuffer::new();
                v.encode(&mut value);
                Some(Arc::new(value.unwrap()))
            },
            None => None,
        };

        let tabkv = TabKV{
            ware: Atom::from(""),
            tab: Atom::from(""),
            key: key,
            index: 0,
            value: value,
        };
        self.0.modify(Arc::new(vec![tabkv]), None, false, cb)
	}

	// 快照拷贝表
	fn snapshot(&self, _tab: &Atom, _from: &Atom, _cb: TxCallback) -> DBResult{
		Some(Ok(()))
	}
	// 修改指定表的名字
	fn rename(&self, _tab: &Atom, _new_name: &Atom, _cb: TxCallback) -> DBResult {
		Some(Ok(()))
	}
}
impl Txn for FileMetaTxn {
	// 获得事务的状态
	fn get_state(&self) -> TxState {
        self.0.get_state()
	}
	// 预提交一个事务
	fn prepare(&self, timeout: usize, cb: TxCallback) -> DBResult {
		self.0.prepare(timeout, cb)
	}
	// 提交一个事务
	fn commit(&self, cb: TxCallback) -> CommitResult {
		self.0.commit(cb)
	}
	// 回滚一个事务
	fn rollback(&self, cb: TxCallback) -> DBResult {
		self.0.rollback(cb)
	}
}

#[derive(Clone)]
pub struct DB{
    name: Atom,
    tabs: Arc<RwLock<Tabs<FileTab>>>
}

impl DB {
    //create FileDB, return OK(DB) or Err(String) if open db with IO Error
	pub fn new(name: Atom) -> Result<Self, String>{
        let root = String::from(ROOT) + "/" + name.as_str() + "/"; //根路径 + 库名
        let sinfo_path = root.clone() + SINFO;
        let mut opts = Options::default();
        opts.create_if_missing(true);
        let db = match TXN_DB::open(&opts, &TransactionDBOptions::default(), &sinfo_path){
            Ok(v) => v,
            Err(e) => return Err(e.to_string() + ",open db fail")
        };
        let rocksdb_txn = TXN::begin(&db, &WriteOptions::default(), &TransactionOptions::default()).unwrap();
        let mut it = rocksdb_txn.iter(&ReadOptions::default());
        it.seek_to_first();
        let mut tabs: Tabs<FileTab> = Tabs::new();
        while it.valid() {
            let v = it.value().unwrap();
            tabs.set_tab_meta(Atom::decode(&mut ReadBuffer::new(&it.key().unwrap(), 0)), Arc::new(StructInfo::decode(&mut ReadBuffer::new(&v, 0))));
            it.next();
        }

        tabs.set_tab_meta(Atom::from(SINFO), Arc::new(StructInfo::new(Atom::from(SINFO), 0))); //添加元信息表的元信息
        let a = Arc::new(RwLock::new(tabs));
		Ok(DB{
            name: name,
            tabs: a.clone()
        })
	}
}

impl OpenTab for DB {
	// 打开指定的表，表必须有meta
	fn open<'a, T: Tab>(&self, tab: &Atom, _cb: Box<Fn(SResult<T>) + 'a>) -> Option<SResult<T>> {
        let name = String::from(ROOT) + "/" + &self.name + "/" + tab;
		Some(Ok(T::new(&Atom::from(name))))
	}
}

impl Ware for DB {
	// 拷贝全部的表
	fn tabs_clone(&self) -> Arc<Ware> {
	    Arc::new(DB{
            name: self.name.clone(),
            tabs:Arc::new(RwLock::new(self.tabs.read().unwrap().clone_map()))
        })
	}
	// 列出全部的表
	fn list(&self) -> Box<Iterator<Item=Atom>> {
		Box::new(self.tabs.read().unwrap().list())
	}
	// 获取该库对预提交后的处理超时时间, 事务会用最大超时时间来预提交
	fn timeout(&self) -> usize {
		TIMEOUT
	}
	// 表的元信息
	fn tab_info(&self, tab_name: &Atom) -> Option<Arc<StructInfo>> {
		self.tabs.read().unwrap().get(tab_name)
	}
	// 获取当前表结构快照
	fn snapshot(&self) -> Arc<WareSnapshot> {
		Arc::new(DBSnapshot(self.clone(), RefCell::new(self.tabs.read().unwrap().snapshot())))
	}
}

// 内存库快照
pub struct DBSnapshot(DB, RefCell<TabLog<FileTab>>);

impl WareSnapshot for DBSnapshot {
	// 列出全部的表
	fn list(&self) -> Box<Iterator<Item=Atom>> {
		Box::new(self.1.borrow().list())
	}
	// 表的元信息
	fn tab_info(&self, tab_name: &Atom) -> Option<Arc<StructInfo>> {
		self.1.borrow().get(tab_name)
	}
	// 检查该表是否可以创建
	fn check(&self, _tab: &Atom, _meta: &Option<Arc<StructInfo>>) -> SResult<()> {
		Ok(())
	}
	// 新增 修改 删除 表
	fn alter(&self, tab_name: &Atom, meta: Option<Arc<StructInfo>>) {
		self.1.borrow_mut().alter(tab_name, meta)
	}
	// 创建指定表的表事务
	fn tab_txn(&self, tab_name: &Atom, id: &Guid, writable: bool, cb: Box<Fn(SResult<Arc<TabTxn>>)>) -> Option<SResult<Arc<TabTxn>>> {
		self.1.borrow().build(&self.0, tab_name, id, writable, cb)
	}
	// 创建一个meta事务
	fn meta_txn(&self, id: &Guid) -> Arc<MetaTxn> {
        Arc::new(FileMetaTxn::new(self.tab_txn(&Atom::from(SINFO), id, true, Box::new(|_r|{})).unwrap().expect("meta_txn")))
	}
	// 元信息预提交
	fn prepare(&self, id: &Guid) -> SResult<()>{
		(self.0).tabs.write().unwrap().prepare(id, &mut self.1.borrow_mut())
	}
	// 元信息提交
	fn commit(&self, id: &Guid){
		(self.0).tabs.write().unwrap().commit(id)
	}
	// 回滚
	fn rollback(&self, id: &Guid){
		(self.0).tabs.write().unwrap().rollback(id)
	}

}

pub struct FDBIterator{
    it: Arc<RefCell<DBRawIterator>>,
    descending: bool,
    _filter: Filter,
}

impl FDBIterator{
    pub fn new(it: DBRawIterator, descending: bool, filter: Filter) -> Self{
        FDBIterator{
            it: Arc::new(RefCell::new(it)),
            descending:descending,
            _filter: filter
        }
    }
}

impl Iter for FDBIterator{
    type Item = (Bin, Bin);
	fn next(&mut self, cb: Arc<Fn(NextResult<Self::Item>)>) -> Option<NextResult<Self::Item>>{
        let it = self.it.clone();
        let descending = self.descending;
        let func = move || {
            let mut it = it.borrow_mut();
            match it.valid(){
                true => {
                    cb(Ok(Some((Arc::new(it.key().unwrap()), Arc::new(it.value().unwrap())))));
                    match descending {
                        true => it.prev(),
                        false => it.next(),
                    };
                },
                false => cb(Ok(None))
            }
        };
        send_task(Box::new(func));
        None
    } 
}

pub struct KeyFDBIterator{
    it: DBRawIterator,
    descending: bool,
    _filter: Filter,
}

impl KeyFDBIterator{
    pub fn new(it: DBRawIterator, descending: bool, filter: Filter) -> Self{
        KeyFDBIterator{
            it: it,
            descending:descending,
            _filter: filter
        }
    }
}

impl Iter for KeyFDBIterator{
    type Item = Bin;
	fn next(&mut self, cb: Arc<Fn(NextResult<Self::Item>)>) -> Option<NextResult<Self::Item>>{
        let mut it = self.it.clone();
        let descending = self.descending;
        let func = move || {
            match it.valid(){
                true => {
                    cb(Ok(Some(Arc::new(it.key().unwrap()))));
                    match descending {
                        true => it.prev(),
                        false => it.next(),
                    };
                },
                false => cb(Ok(None))
            }
        };
        send_task(Box::new(func));
        None
    } 
}

fn send_task(func: Box<FnBox()>){
    let &(ref lock, ref cvar) = &**STORE_TASK_POOL;
    let mut task_pool = lock.lock().unwrap();
    (*task_pool).push(ASYNC_DB_TYPE, DB_PRIORITY, func, DB_ASYNC_FILE_INFO.clone());
    cvar.notify_one();
}

fn free<T>(_:T) {}


#[cfg(test)]
use std::thread;
#[cfg(test)]
use std::time::Duration;
#[cfg(test)]
use pi_base::worker_pool::WorkerPool;

#[test]
fn test(){
    let worker_pool0 = Box::new(WorkerPool::new(3, 1024 * 1024, 1000));
    worker_pool0.run(STORE_TASK_POOL.clone());

    let tab_name = Atom::from("player");
    let ware_name = Atom::from("file_test");
    let db = DB::new(ware_name.clone()).expect("new db fail");
    let snapshot = db.snapshot();
    let guid = Guid(0);
    

    let meta_txn = snapshot.meta_txn(&guid);

    let sinfo = Arc::new(StructInfo::new(tab_name.clone(), 8888));
    snapshot.alter(&tab_name, Some(sinfo.clone()));

    let tab_txn1 = snapshot.tab_txn(&Atom::from(SINFO), &guid, true, Box::new(|_r|{})).unwrap().expect("create player tab_txn fail");
    let key1 = Arc::new(Vec::from(String::from("key1").as_bytes()));
    let value1 = Arc::new(Vec::from(String::from("value1").as_bytes()));
    let item1 = create_tabkv(ware_name.clone(), Atom::from(SINFO), key1.clone(), 0, Some(value1.clone()));
    let arr =  Arc::new(vec![item1.clone()]);
   // &tab_name, Some(sinfo.clone())
    tab_txn1.modify(arr.clone(), None, false, Arc::new(move |alter|{
        assert!(alter.is_ok());  //插入元信息成功
        
        let meta_txn_clone = meta_txn.clone();
        let meta_txn = meta_txn.clone();
        meta_txn_clone.prepare(1000, Arc::new(move |prepare|{
            assert!(prepare.is_ok());  //预提交元信息成功
            meta_txn.commit(Arc::new(move |commit|{
                match commit {
                    Ok(_) => (),//提交元信息成功
                    Err(e) => panic!("{:?}", e),
                };
                //println!("meta_txn commit success");
            }));
        }));
        //println!("assert is success");
    }));

    thread::sleep(Duration::from_millis(1000));
    let key1 = Arc::new(Vec::from(String::from("key1").as_bytes()));
    let value1 = Arc::new(Vec::from(String::from("value1").as_bytes()));
    let key2 = Arc::new(Vec::from(String::from("key2").as_bytes()));
    let value2 = Arc::new(Vec::from(String::from("value2").as_bytes()));
    let key3 = Arc::new(Vec::from(String::from("key3").as_bytes()));
    let value3 = Arc::new(Vec::from(String::from("value3").as_bytes()));

    let item1 = create_tabkv(ware_name.clone(), tab_name.clone(), key1.clone(), 0, Some(value1.clone()));
    let item2 = create_tabkv(ware_name.clone(), tab_name.clone(), key2.clone(), 0, Some(value2.clone()));
    let item3 = create_tabkv(ware_name.clone(), tab_name.clone(), key3.clone(), 0, Some(value3.clone()));
    let arr3 =  Arc::new(vec![item1.clone(), item2.clone(), item2.clone()]);

    
    let tab_txn1 = snapshot.tab_txn(&tab_name, &guid, true, Box::new(|_r|{})).unwrap().expect("create player tab_txn fail");
    let tab_txn2 = snapshot.tab_txn(&tab_name, &guid, true, Box::new(|_r|{})).unwrap().expect("create player tab_txn fail");
    let tab_txn = snapshot.tab_txn(&tab_name, &guid, true, Box::new(|_r|{})).unwrap().expect("create player tab_txn fail");

    //事务1插入key1, key2
    let arr = Arc::new(vec![item1.clone(), item2.clone()]);
    let tab_txn1_clone = tab_txn1.clone();
    tab_txn1_clone.modify(arr.clone(), None, false, Arc::new(move |modify|{
        match modify {
            Ok(_) => (),//插入数据成功
            Err(e) => panic!("{:?}", e),
        };
        println!("tab_txn1 insert key1, key2 is success");

        //事务2插入key1
        let item1 = item1.clone();
        let item3 = item3.clone();
        let tab_txn2 = tab_txn2.clone();
        let tab_txn1 = tab_txn1.clone();
        let tab_txn2_clone = tab_txn2.clone();
        let arr3 = arr3.clone();
        let tab_txn = tab_txn.clone();
        let arr = Arc::new(vec![item1.clone()]);
        tab_txn2_clone.modify(arr.clone(), None, false, Arc::new(move|modify|{
            assert!(modify.is_err());//插入数据不成功
            //println!("tab_txn2 insert key1 is fail");

            //事务2插入key3
            let tab_txn2_clone = tab_txn2.clone();
            let tab_txn2 = tab_txn2.clone();
            let tab_txn1 = tab_txn1.clone();
            let arr3 = arr3.clone();
            let tab_txn = tab_txn.clone();
            let arr = Arc::new(vec![item3.clone()]);
            tab_txn2_clone.modify(arr.clone(), None, false, Arc::new(move |modify|{
                match modify {
                    Ok(_) => (),//插入数据成功
                    Err(e) => panic!("{:?}", e),
                };
                //println!("tab_txn2 insert key3 is success");

                let tab_txn1_clone = tab_txn1.clone();
                let tab_txn1 = tab_txn1.clone();
                let tab_txn2 = tab_txn2.clone();
                let arr3 = arr3.clone();
                let tab_txn = tab_txn.clone();
                tab_txn1_clone.prepare(1000, Arc::new(move |prepare|{
                    assert!(prepare.is_ok());  //事务1预提交成功
                    //println!("tab_txn1 prepare is success");

                    let tab_txn1 = tab_txn1.clone();
                    let tab_txn2 = tab_txn2.clone();
                    let tab_txn2_clone = tab_txn2.clone();
                    let arr3 = arr3.clone();
                    let tab_txn = tab_txn.clone();
                    tab_txn2_clone.prepare(1000, Arc::new(move |prepare|{
                        assert!(prepare.is_ok());  //事务2预提交成功
                        //println!("tab_txn2 prepare is success");
                        
                        let tab_txn1 = tab_txn1.clone();
                        let tab_txn2 = tab_txn2.clone();
                        let arr3 = arr3.clone();
                        let tab_txn = tab_txn.clone();
                        tab_txn1.commit(Arc::new(move |commit|{
                            assert!(commit.is_ok());  //事务1提交成功
                            //println!("tab_txn1 commit is success");
                            
                            let tab_txn2 = tab_txn2.clone();
                            let arr3 = arr3.clone();
                            let tab_txn = tab_txn.clone();
                            tab_txn2.commit(Arc::new(move |commit|{
                                assert!(commit.is_ok());  //事务2提交成功
                                //println!("tab_txn2 commit is success");

                                tab_txn.query(arr3.clone(), None, false, Arc::new(move |query|{
                                    assert!(query.is_ok());  //查询数据成功
                                    // let r = query.expect("");
                                    // for v in r.iter(){
                                    //     println!("-----------------------{}", String::from_utf8_lossy(v.value.as_ref().unwrap().as_slice()));
                                    // }
                                }));
                            }));
                        }));
                    }));
                }));
            }));
        }));
    }));

    thread::sleep(Duration::from_millis(3000));
}

#[cfg(test)]
fn create_tabkv(ware: Atom,tab: Atom,key: Bin,index: usize,value: Option<Bin>,) -> TabKV{
    TabKV{ware, tab, key, index, value}
}<|MERGE_RESOLUTION|>--- conflicted
+++ resolved
@@ -1,742 +1,728 @@
-<<<<<<< HEAD
-
-// use rocksdb::{TXN_DB, TXN, Options, TransactionDBOptions, TransactionOptions, ReadOptions, WriteOptions, DBRawIterator};
-use pi_db::db::{Txn, TabTxn, TabKV, TxIterCallback, TxQueryCallback, DBResult, MetaTxn, Tab, TabBuilder, TxCallback, TxState, Cursor, UsizeResult};
-use pi_lib::sinfo::{StructInfo};
-use pi_lib::atom::{Atom};
-use pi_lib::guid::{Guid, GuidGen};
-use pi_lib::time::now_nanos;
-use pi_lib::bon::{BonBuffer, Encode};
-
-use std::sync::{Arc, Mutex, Condvar};
-
-=======
-use std::sync::{Arc, Mutex, RwLock};
->>>>>>> 68fce8e0
-use std::string::String;
-use std::vec::Vec;
-use std::usize;
-use std::clone::Clone;
-use std::ops::Deref;
-use std::cell::RefCell;
-use std::boxed::FnBox;
-use std::rc::Rc;
-
-use fnv::FnvHashMap;
-use rocksdb::{TXN_DB, TXN, Options, TransactionDBOptions, TransactionOptions, ReadOptions, WriteOptions, DBRawIterator};
-
-use pi_lib::sinfo::{StructInfo};
-use pi_lib::atom::{Atom};
-use pi_lib::guid::{Guid};
-use pi_lib::time::now_nanos;
-use pi_lib::bon::{ReadBuffer, WriteBuffer, Encode, Decode};
-use pi_base::task::TaskType;
-use pi_base::pi_base_impl::STORE_TASK_POOL;
-use pi_db::db::{Bin, TabKV, SResult, DBResult, IterResult, KeyIterResult, NextResult, TxCallback, TxQueryCallback, Txn, TabTxn, MetaTxn, Tab, OpenTab, Ware, WareSnapshot, Filter, TxState, Iter, CommitResult, RwLog};
-use pi_db::tabs::{TabLog, Tabs};
-
-/*
-* db异步访问任务类型
-*/
-const ASYNC_DB_TYPE: TaskType = TaskType::Sync;
-
-/*
-* db异步访问任务优先级
-*/
-const DB_PRIORITY: u64 = 20;
-
-const TIMEOUT: usize = 100;
-
-const ROOT: &str = "_$rocksdb";
-const SINFO: &str = "_$sinfo";
-
-/*
-* 信息
-*/
-lazy_static! {
-	pub static ref DB_ASYNC_FILE_INFO: Atom = Atom::from("DB asyn file");
-}
-
-//对应接口的Tab 创建事务
-pub struct FTab{
-    pub tab: TXN_DB,//rocksdb中的TXN_DB，对应表
-	pub name: Atom,
-}
-
-#[derive(Clone)]
-pub struct FileTab(Arc<Mutex<FTab>>);
-
-impl Tab for FileTab {
-    fn new(path: &Atom) -> Self {
-		let mut opts = Options::default();
-        opts.create_if_missing(true);
-		FileTab(Arc::new(Mutex::new(
-            FTab{
-                tab: TXN_DB::open(&opts, &TransactionDBOptions::default(), path.deref()).unwrap(),
-                name: path.clone(),
-            }
-        )))
-	}
-
-    fn transaction(&self, id: &Guid, writable: bool) -> Arc<TabTxn> {
-		let tab = self.0.lock().unwrap();
-        let rocksdb_txn = TXN::begin(&tab.tab, &WriteOptions::default(), &TransactionOptions::default()).unwrap();
-        let mut txn_name = String::from("rocksdb_");
-        txn_name.push_str(now_nanos().to_string().as_str());
-        match rocksdb_txn.set_name(&txn_name){
-            Ok(_) => (),
-            Err(e) => println!("{:?}", e)
-        }
-
-		Arc::new(FileTabTxn::new(FTabTxn{
-            tab: self.clone(),
-            txn: rocksdb_txn,
-            id: id.clone(),
-            _writable: writable,
-            rwlog: FnvHashMap::default(),
-            state: TxState::Ok,
-        }))
-    }
-}
-
-pub struct FTabTxn{
-    pub tab: FileTab,
-    pub txn: TXN,
-    pub id: Guid,
-	pub _writable: bool,
-	pub rwlog: FnvHashMap<Bin, RwLog>,
-	pub state: TxState,
-}
-
-#[derive(Clone)]
-pub struct FileTabTxn(Rc<RefCell<FTabTxn>>);
-
-impl FileTabTxn{
-    pub fn new(tab_txn: FTabTxn) -> Self{
-        FileTabTxn(Rc::new(RefCell::new(tab_txn)))
-    }
-}
-
-impl Txn for FileTabTxn{
-    // 获得事务的状态
-	fn get_state(&self) -> TxState{
-        self.0.borrow().state.clone()
-    }
-	// 预提交一个事务
-	fn prepare(&self, _timeout:usize, cb: TxCallback) -> DBResult{
-        let sclone = self.0.clone();
-        sclone.borrow_mut().state = TxState::Preparing;
-        send_task(Box::new(move || {
-            let mut sclone = sclone.borrow_mut();
-            match sclone.txn.prepare() {
-                Ok(()) => {
-                    sclone.state = TxState::PreparOk;
-                    free(sclone);
-                    cb(Ok(()))
-                },
-                Err(e) => {
-                    sclone.state = TxState::PreparFail;
-                    free(sclone);
-                    cb(Err(e.to_string()))
-                },
-            }
-        }));
-        None
-    }
-	// 提交一个事务
-	fn commit(&self, cb: TxCallback) -> CommitResult{
-        let sclone = self.0.clone();
-        sclone.borrow_mut().state = TxState::Committing;
-        send_task(Box::new(move || {
-            let mut sclone = sclone.borrow_mut();
-            match sclone.txn.commit() {
-                Ok(()) => {
-                    sclone.state = TxState::Commited;
-                    free(sclone);
-                    cb(Ok(()))
-                },
-                Err(e) => {
-                    sclone.state = TxState::CommitFail;
-                    free(sclone);
-                    cb(Err(e.to_string()))
-                },
-            }
-        }));
-        None
-    }
-	// 回滚一个事务
-	fn rollback(&self, cb: TxCallback) -> DBResult{
-        let sclone = self.0.clone();
-        sclone.borrow_mut().state = TxState::Rollbacking;
-        send_task(Box::new(move || {
-            let mut sclone = sclone.borrow_mut();
-            match sclone.txn.rollback() {
-                Ok(()) => {
-                    sclone.state = TxState::Rollbacked;
-                    free(sclone);
-                    cb(Ok(()))
-                },
-                Err(e) => {
-                    sclone.state = TxState::Rollbacking;
-                    free(sclone);
-                    cb(Err(e.to_string()))
-                },
-            }
-        }));
-        None
-    }
-}
-
-impl TabTxn for FileTabTxn{
-    // 键锁，key可以不存在，根据lock_time的值决定是锁还是解锁
-	fn key_lock(&self, _arr: Arc<Vec<TabKV>>, _lock_time: usize, _readonly: bool, _cb: TxCallback) -> DBResult {
-		None
-	}
-	// 查询
-	fn query(&self,arr: Arc<Vec<TabKV>>,_lock_time: Option<usize>,_readonly: bool, cb: TxQueryCallback,) -> Option<SResult<Vec<TabKV>>> {
-        let sclone = self.0.clone();
-        let func = move || {
-            let mut value_arr = Vec::new();
-            for tabkv in arr.iter() {
-                let read_opts = ReadOptions::default();
-                let mut value = None;
-                match sclone.borrow_mut().txn.get(&read_opts, tabkv.key.as_slice()) {
-                            Ok(None) => (),
-                            Ok(v) => 
-                                {
-                                    value = Some(Arc::new(v.unwrap().to_utf8().unwrap().as_bytes().to_vec()));
-                                    ()
-                                },
-                            Err(e) => 
-                                {
-                                    cb(Err(e.to_string()));
-                                    return;
-                                },
-                        }
-                value_arr.push(
-                    TabKV{
-                        ware:tabkv.ware.clone(),
-                        tab: tabkv.tab.clone(),
-                        key: tabkv.key.clone(),
-                        index: tabkv.index,
-                        value: value,
-                    }
-                )
-            }
-            cb(Ok(value_arr))
-            
-        };
-        send_task(Box::new(func));
-        None
-	}
-	// 修改，插入、删除及更新
-	fn modify(&self, arr: Arc<Vec<TabKV>>, _lock_time: Option<usize>, _readonly: bool, cb: TxCallback) -> DBResult {
-		let sclone = self.0.clone();
-        let func = move || {
-            for tabkv in arr.iter() {
-                if tabkv.value == None {
-                    match sclone.borrow_mut().txn.delete(&tabkv.key.as_slice()) {
-                    Ok(_) => (),
-                    Err(e) => 
-                        {   
-                            cb(Err(e.to_string()));
-                            return;
-                        },
-                    };
-                } else {
-                    match sclone.borrow_mut().txn.put(&tabkv.key.as_slice(), &tabkv.value.clone().unwrap().as_slice()) {
-                    Ok(_) => (),
-                    Err(e) =>
-                        {   
-                            cb(Err(e.to_string()));
-                            return;
-                        },
-                    };
-                }
-            }
-            cb(Ok(()))
-        };
-        send_task(Box::new(func));
-        None
-    }
-	// 迭代
-	fn iter(&self,key: Option<Bin>,descending: bool,filter: Filter, cb: Arc<Fn(IterResult)>,) -> Option<IterResult> {
-        let sclone = self.0.clone();
-        let func = move || {
-            let read_opts = ReadOptions::default();
-            let mut rocksdb_iter = sclone.borrow_mut().txn.iter(&read_opts);
-            if key == None {
-                if descending {
-                    rocksdb_iter.seek_to_last();
-                } else {
-                    rocksdb_iter.seek_to_first();
-                }
-            } else {
-                if descending {
-                    rocksdb_iter.seek_for_prev(key.unwrap().as_slice());
-                } else {
-                    rocksdb_iter.seek(key.unwrap().as_slice());
-                }
-            }
-            free(sclone);
-            cb(Ok(Box::new(FDBIterator::new(rocksdb_iter, descending, filter))))
-        };
-        send_task(Box::new(func));
-        None
-	}
-	// 迭代
-	fn key_iter(&self, key: Option<Bin>,descending: bool,filter: Filter, cb: Arc<Fn(KeyIterResult)>,) -> Option<KeyIterResult> {
-		let sclone = self.0.clone();
-        let func = move || {
-            let read_opts = ReadOptions::default();
-            let mut rocksdb_iter = sclone.borrow_mut().txn.iter(&read_opts);
-            if key == None {
-                if descending {
-                    rocksdb_iter.seek_to_last();
-                } else {
-                    rocksdb_iter.seek_to_first();
-                }
-            } else {
-                if descending {
-                    rocksdb_iter.seek_for_prev(key.unwrap().as_slice());
-                } else {
-                    rocksdb_iter.seek(key.unwrap().as_slice());
-                }
-            }
-            cb(Ok(Box::new(KeyFDBIterator::new(rocksdb_iter, descending, filter))))
-        };
-        send_task(Box::new(func));
-        None
-	}
-	// 索引迭代
-	fn index(&self,_tab: &Atom,_index_key: &Atom,_key: Option<Bin>,_descending: bool,_filter: Filter,_cb: Arc<Fn(IterResult)>,) -> Option<IterResult> {
-		None
-	}
-	// 表的大小
-	fn tab_size(&self, _cb: TxCallback) -> DBResult {
-		None
-	}
-}
-
-#[derive(Clone)]
-pub struct FileMetaTxn(Arc<TabTxn>);
-
-impl FileMetaTxn{
-    //tab_txn 必须是Arc<FileTabTxn>
-    fn new(tab_txn: Arc<TabTxn>) -> FileMetaTxn{ 
-        FileMetaTxn(tab_txn)
-    }
-}
-
-impl MetaTxn for FileMetaTxn {
-	// 创建表、修改指定表的元数据
-	fn alter(&self, tab: &Atom, meta: Option<Arc<StructInfo>>, cb: TxCallback) -> DBResult{
-        let mut key = WriteBuffer::new();
-        tab.encode(&mut key);
-        let key = Arc::new(key.unwrap());
-
-        let value = match meta {
-            Some(v) => {
-                let mut value = WriteBuffer::new();
-                v.encode(&mut value);
-                Some(Arc::new(value.unwrap()))
-            },
-            None => None,
-        };
-
-        let tabkv = TabKV{
-            ware: Atom::from(""),
-            tab: Atom::from(""),
-            key: key,
-            index: 0,
-            value: value,
-        };
-        self.0.modify(Arc::new(vec![tabkv]), None, false, cb)
-	}
-
-	// 快照拷贝表
-	fn snapshot(&self, _tab: &Atom, _from: &Atom, _cb: TxCallback) -> DBResult{
-		Some(Ok(()))
-	}
-	// 修改指定表的名字
-	fn rename(&self, _tab: &Atom, _new_name: &Atom, _cb: TxCallback) -> DBResult {
-		Some(Ok(()))
-	}
-}
-impl Txn for FileMetaTxn {
-	// 获得事务的状态
-	fn get_state(&self) -> TxState {
-        self.0.get_state()
-	}
-	// 预提交一个事务
-	fn prepare(&self, timeout: usize, cb: TxCallback) -> DBResult {
-		self.0.prepare(timeout, cb)
-	}
-	// 提交一个事务
-	fn commit(&self, cb: TxCallback) -> CommitResult {
-		self.0.commit(cb)
-	}
-	// 回滚一个事务
-	fn rollback(&self, cb: TxCallback) -> DBResult {
-		self.0.rollback(cb)
-	}
-}
-
-#[derive(Clone)]
-pub struct DB{
-    name: Atom,
-    tabs: Arc<RwLock<Tabs<FileTab>>>
-}
-
-impl DB {
-    //create FileDB, return OK(DB) or Err(String) if open db with IO Error
-	pub fn new(name: Atom) -> Result<Self, String>{
-        let root = String::from(ROOT) + "/" + name.as_str() + "/"; //根路径 + 库名
-        let sinfo_path = root.clone() + SINFO;
-        let mut opts = Options::default();
-        opts.create_if_missing(true);
-        let db = match TXN_DB::open(&opts, &TransactionDBOptions::default(), &sinfo_path){
-            Ok(v) => v,
-            Err(e) => return Err(e.to_string() + ",open db fail")
-        };
-        let rocksdb_txn = TXN::begin(&db, &WriteOptions::default(), &TransactionOptions::default()).unwrap();
-        let mut it = rocksdb_txn.iter(&ReadOptions::default());
-        it.seek_to_first();
-        let mut tabs: Tabs<FileTab> = Tabs::new();
-        while it.valid() {
-            let v = it.value().unwrap();
-            tabs.set_tab_meta(Atom::decode(&mut ReadBuffer::new(&it.key().unwrap(), 0)), Arc::new(StructInfo::decode(&mut ReadBuffer::new(&v, 0))));
-            it.next();
-        }
-
-        tabs.set_tab_meta(Atom::from(SINFO), Arc::new(StructInfo::new(Atom::from(SINFO), 0))); //添加元信息表的元信息
-        let a = Arc::new(RwLock::new(tabs));
-		Ok(DB{
-            name: name,
-            tabs: a.clone()
-        })
-	}
-}
-
-impl OpenTab for DB {
-	// 打开指定的表，表必须有meta
-	fn open<'a, T: Tab>(&self, tab: &Atom, _cb: Box<Fn(SResult<T>) + 'a>) -> Option<SResult<T>> {
-        let name = String::from(ROOT) + "/" + &self.name + "/" + tab;
-		Some(Ok(T::new(&Atom::from(name))))
-	}
-}
-
-impl Ware for DB {
-	// 拷贝全部的表
-	fn tabs_clone(&self) -> Arc<Ware> {
-	    Arc::new(DB{
-            name: self.name.clone(),
-            tabs:Arc::new(RwLock::new(self.tabs.read().unwrap().clone_map()))
-        })
-	}
-	// 列出全部的表
-	fn list(&self) -> Box<Iterator<Item=Atom>> {
-		Box::new(self.tabs.read().unwrap().list())
-	}
-	// 获取该库对预提交后的处理超时时间, 事务会用最大超时时间来预提交
-	fn timeout(&self) -> usize {
-		TIMEOUT
-	}
-	// 表的元信息
-	fn tab_info(&self, tab_name: &Atom) -> Option<Arc<StructInfo>> {
-		self.tabs.read().unwrap().get(tab_name)
-	}
-	// 获取当前表结构快照
-	fn snapshot(&self) -> Arc<WareSnapshot> {
-		Arc::new(DBSnapshot(self.clone(), RefCell::new(self.tabs.read().unwrap().snapshot())))
-	}
-}
-
-// 内存库快照
-pub struct DBSnapshot(DB, RefCell<TabLog<FileTab>>);
-
-impl WareSnapshot for DBSnapshot {
-	// 列出全部的表
-	fn list(&self) -> Box<Iterator<Item=Atom>> {
-		Box::new(self.1.borrow().list())
-	}
-	// 表的元信息
-	fn tab_info(&self, tab_name: &Atom) -> Option<Arc<StructInfo>> {
-		self.1.borrow().get(tab_name)
-	}
-	// 检查该表是否可以创建
-	fn check(&self, _tab: &Atom, _meta: &Option<Arc<StructInfo>>) -> SResult<()> {
-		Ok(())
-	}
-	// 新增 修改 删除 表
-	fn alter(&self, tab_name: &Atom, meta: Option<Arc<StructInfo>>) {
-		self.1.borrow_mut().alter(tab_name, meta)
-	}
-	// 创建指定表的表事务
-	fn tab_txn(&self, tab_name: &Atom, id: &Guid, writable: bool, cb: Box<Fn(SResult<Arc<TabTxn>>)>) -> Option<SResult<Arc<TabTxn>>> {
-		self.1.borrow().build(&self.0, tab_name, id, writable, cb)
-	}
-	// 创建一个meta事务
-	fn meta_txn(&self, id: &Guid) -> Arc<MetaTxn> {
-        Arc::new(FileMetaTxn::new(self.tab_txn(&Atom::from(SINFO), id, true, Box::new(|_r|{})).unwrap().expect("meta_txn")))
-	}
-	// 元信息预提交
-	fn prepare(&self, id: &Guid) -> SResult<()>{
-		(self.0).tabs.write().unwrap().prepare(id, &mut self.1.borrow_mut())
-	}
-	// 元信息提交
-	fn commit(&self, id: &Guid){
-		(self.0).tabs.write().unwrap().commit(id)
-	}
-	// 回滚
-	fn rollback(&self, id: &Guid){
-		(self.0).tabs.write().unwrap().rollback(id)
-	}
-
-}
-
-pub struct FDBIterator{
-    it: Arc<RefCell<DBRawIterator>>,
-    descending: bool,
-    _filter: Filter,
-}
-
-impl FDBIterator{
-    pub fn new(it: DBRawIterator, descending: bool, filter: Filter) -> Self{
-        FDBIterator{
-            it: Arc::new(RefCell::new(it)),
-            descending:descending,
-            _filter: filter
-        }
-    }
-}
-
-impl Iter for FDBIterator{
-    type Item = (Bin, Bin);
-	fn next(&mut self, cb: Arc<Fn(NextResult<Self::Item>)>) -> Option<NextResult<Self::Item>>{
-        let it = self.it.clone();
-        let descending = self.descending;
-        let func = move || {
-            let mut it = it.borrow_mut();
-            match it.valid(){
-                true => {
-                    cb(Ok(Some((Arc::new(it.key().unwrap()), Arc::new(it.value().unwrap())))));
-                    match descending {
-                        true => it.prev(),
-                        false => it.next(),
-                    };
-                },
-                false => cb(Ok(None))
-            }
-        };
-        send_task(Box::new(func));
-        None
-    } 
-}
-
-pub struct KeyFDBIterator{
-    it: DBRawIterator,
-    descending: bool,
-    _filter: Filter,
-}
-
-impl KeyFDBIterator{
-    pub fn new(it: DBRawIterator, descending: bool, filter: Filter) -> Self{
-        KeyFDBIterator{
-            it: it,
-            descending:descending,
-            _filter: filter
-        }
-    }
-}
-
-impl Iter for KeyFDBIterator{
-    type Item = Bin;
-	fn next(&mut self, cb: Arc<Fn(NextResult<Self::Item>)>) -> Option<NextResult<Self::Item>>{
-        let mut it = self.it.clone();
-        let descending = self.descending;
-        let func = move || {
-            match it.valid(){
-                true => {
-                    cb(Ok(Some(Arc::new(it.key().unwrap()))));
-                    match descending {
-                        true => it.prev(),
-                        false => it.next(),
-                    };
-                },
-                false => cb(Ok(None))
-            }
-        };
-        send_task(Box::new(func));
-        None
-    } 
-}
-
-fn send_task(func: Box<FnBox()>){
-    let &(ref lock, ref cvar) = &**STORE_TASK_POOL;
-    let mut task_pool = lock.lock().unwrap();
-    (*task_pool).push(ASYNC_DB_TYPE, DB_PRIORITY, func, DB_ASYNC_FILE_INFO.clone());
-    cvar.notify_one();
-}
-
-fn free<T>(_:T) {}
-
-
-#[cfg(test)]
-use std::thread;
-#[cfg(test)]
-use std::time::Duration;
-#[cfg(test)]
-use pi_base::worker_pool::WorkerPool;
-
-#[test]
-fn test(){
-    let worker_pool0 = Box::new(WorkerPool::new(3, 1024 * 1024, 1000));
-    worker_pool0.run(STORE_TASK_POOL.clone());
-
-    let tab_name = Atom::from("player");
-    let ware_name = Atom::from("file_test");
-    let db = DB::new(ware_name.clone()).expect("new db fail");
-    let snapshot = db.snapshot();
-    let guid = Guid(0);
-    
-
-    let meta_txn = snapshot.meta_txn(&guid);
-
-    let sinfo = Arc::new(StructInfo::new(tab_name.clone(), 8888));
-    snapshot.alter(&tab_name, Some(sinfo.clone()));
-
-    let tab_txn1 = snapshot.tab_txn(&Atom::from(SINFO), &guid, true, Box::new(|_r|{})).unwrap().expect("create player tab_txn fail");
-    let key1 = Arc::new(Vec::from(String::from("key1").as_bytes()));
-    let value1 = Arc::new(Vec::from(String::from("value1").as_bytes()));
-    let item1 = create_tabkv(ware_name.clone(), Atom::from(SINFO), key1.clone(), 0, Some(value1.clone()));
-    let arr =  Arc::new(vec![item1.clone()]);
-   // &tab_name, Some(sinfo.clone())
-    tab_txn1.modify(arr.clone(), None, false, Arc::new(move |alter|{
-        assert!(alter.is_ok());  //插入元信息成功
-        
-        let meta_txn_clone = meta_txn.clone();
-        let meta_txn = meta_txn.clone();
-        meta_txn_clone.prepare(1000, Arc::new(move |prepare|{
-            assert!(prepare.is_ok());  //预提交元信息成功
-            meta_txn.commit(Arc::new(move |commit|{
-                match commit {
-                    Ok(_) => (),//提交元信息成功
-                    Err(e) => panic!("{:?}", e),
-                };
-                //println!("meta_txn commit success");
-            }));
-        }));
-        //println!("assert is success");
-    }));
-
-    thread::sleep(Duration::from_millis(1000));
-    let key1 = Arc::new(Vec::from(String::from("key1").as_bytes()));
-    let value1 = Arc::new(Vec::from(String::from("value1").as_bytes()));
-    let key2 = Arc::new(Vec::from(String::from("key2").as_bytes()));
-    let value2 = Arc::new(Vec::from(String::from("value2").as_bytes()));
-    let key3 = Arc::new(Vec::from(String::from("key3").as_bytes()));
-    let value3 = Arc::new(Vec::from(String::from("value3").as_bytes()));
-
-    let item1 = create_tabkv(ware_name.clone(), tab_name.clone(), key1.clone(), 0, Some(value1.clone()));
-    let item2 = create_tabkv(ware_name.clone(), tab_name.clone(), key2.clone(), 0, Some(value2.clone()));
-    let item3 = create_tabkv(ware_name.clone(), tab_name.clone(), key3.clone(), 0, Some(value3.clone()));
-    let arr3 =  Arc::new(vec![item1.clone(), item2.clone(), item2.clone()]);
-
-    
-    let tab_txn1 = snapshot.tab_txn(&tab_name, &guid, true, Box::new(|_r|{})).unwrap().expect("create player tab_txn fail");
-    let tab_txn2 = snapshot.tab_txn(&tab_name, &guid, true, Box::new(|_r|{})).unwrap().expect("create player tab_txn fail");
-    let tab_txn = snapshot.tab_txn(&tab_name, &guid, true, Box::new(|_r|{})).unwrap().expect("create player tab_txn fail");
-
-    //事务1插入key1, key2
-    let arr = Arc::new(vec![item1.clone(), item2.clone()]);
-    let tab_txn1_clone = tab_txn1.clone();
-    tab_txn1_clone.modify(arr.clone(), None, false, Arc::new(move |modify|{
-        match modify {
-            Ok(_) => (),//插入数据成功
-            Err(e) => panic!("{:?}", e),
-        };
-        println!("tab_txn1 insert key1, key2 is success");
-
-        //事务2插入key1
-        let item1 = item1.clone();
-        let item3 = item3.clone();
-        let tab_txn2 = tab_txn2.clone();
-        let tab_txn1 = tab_txn1.clone();
-        let tab_txn2_clone = tab_txn2.clone();
-        let arr3 = arr3.clone();
-        let tab_txn = tab_txn.clone();
-        let arr = Arc::new(vec![item1.clone()]);
-        tab_txn2_clone.modify(arr.clone(), None, false, Arc::new(move|modify|{
-            assert!(modify.is_err());//插入数据不成功
-            //println!("tab_txn2 insert key1 is fail");
-
-            //事务2插入key3
-            let tab_txn2_clone = tab_txn2.clone();
-            let tab_txn2 = tab_txn2.clone();
-            let tab_txn1 = tab_txn1.clone();
-            let arr3 = arr3.clone();
-            let tab_txn = tab_txn.clone();
-            let arr = Arc::new(vec![item3.clone()]);
-            tab_txn2_clone.modify(arr.clone(), None, false, Arc::new(move |modify|{
-                match modify {
-                    Ok(_) => (),//插入数据成功
-                    Err(e) => panic!("{:?}", e),
-                };
-                //println!("tab_txn2 insert key3 is success");
-
-                let tab_txn1_clone = tab_txn1.clone();
-                let tab_txn1 = tab_txn1.clone();
-                let tab_txn2 = tab_txn2.clone();
-                let arr3 = arr3.clone();
-                let tab_txn = tab_txn.clone();
-                tab_txn1_clone.prepare(1000, Arc::new(move |prepare|{
-                    assert!(prepare.is_ok());  //事务1预提交成功
-                    //println!("tab_txn1 prepare is success");
-
-                    let tab_txn1 = tab_txn1.clone();
-                    let tab_txn2 = tab_txn2.clone();
-                    let tab_txn2_clone = tab_txn2.clone();
-                    let arr3 = arr3.clone();
-                    let tab_txn = tab_txn.clone();
-                    tab_txn2_clone.prepare(1000, Arc::new(move |prepare|{
-                        assert!(prepare.is_ok());  //事务2预提交成功
-                        //println!("tab_txn2 prepare is success");
-                        
-                        let tab_txn1 = tab_txn1.clone();
-                        let tab_txn2 = tab_txn2.clone();
-                        let arr3 = arr3.clone();
-                        let tab_txn = tab_txn.clone();
-                        tab_txn1.commit(Arc::new(move |commit|{
-                            assert!(commit.is_ok());  //事务1提交成功
-                            //println!("tab_txn1 commit is success");
-                            
-                            let tab_txn2 = tab_txn2.clone();
-                            let arr3 = arr3.clone();
-                            let tab_txn = tab_txn.clone();
-                            tab_txn2.commit(Arc::new(move |commit|{
-                                assert!(commit.is_ok());  //事务2提交成功
-                                //println!("tab_txn2 commit is success");
-
-                                tab_txn.query(arr3.clone(), None, false, Arc::new(move |query|{
-                                    assert!(query.is_ok());  //查询数据成功
-                                    // let r = query.expect("");
-                                    // for v in r.iter(){
-                                    //     println!("-----------------------{}", String::from_utf8_lossy(v.value.as_ref().unwrap().as_slice()));
-                                    // }
-                                }));
-                            }));
-                        }));
-                    }));
-                }));
-            }));
-        }));
-    }));
-
-    thread::sleep(Duration::from_millis(3000));
-}
-
-#[cfg(test)]
-fn create_tabkv(ware: Atom,tab: Atom,key: Bin,index: usize,value: Option<Bin>,) -> TabKV{
-    TabKV{ware, tab, key, index, value}
+use std::sync::{Arc, Mutex, RwLock};
+use std::string::String;
+use std::vec::Vec;
+use std::usize;
+use std::clone::Clone;
+use std::ops::Deref;
+use std::cell::RefCell;
+use std::boxed::FnBox;
+use std::rc::Rc;
+
+use fnv::FnvHashMap;
+use rocksdb::{TXN_DB, TXN, Options, TransactionDBOptions, TransactionOptions, ReadOptions, WriteOptions, DBRawIterator};
+
+use pi_lib::sinfo::{StructInfo};
+use pi_lib::atom::{Atom};
+use pi_lib::guid::{Guid};
+use pi_lib::time::now_nanos;
+use pi_lib::bon::{ReadBuffer, WriteBuffer, Encode, Decode};
+use pi_base::task::TaskType;
+use pi_base::pi_base_impl::STORE_TASK_POOL;
+use pi_db::db::{Bin, TabKV, SResult, DBResult, IterResult, KeyIterResult, NextResult, TxCallback, TxQueryCallback, Txn, TabTxn, MetaTxn, Tab, OpenTab, Ware, WareSnapshot, Filter, TxState, Iter, CommitResult, RwLog};
+use pi_db::tabs::{TabLog, Tabs};
+
+/*
+* db异步访问任务类型
+*/
+const ASYNC_DB_TYPE: TaskType = TaskType::Sync;
+
+/*
+* db异步访问任务优先级
+*/
+const DB_PRIORITY: u64 = 20;
+
+const TIMEOUT: usize = 100;
+
+const ROOT: &str = "_$rocksdb";
+const SINFO: &str = "_$sinfo";
+
+/*
+* 信息
+*/
+lazy_static! {
+	pub static ref DB_ASYNC_FILE_INFO: Atom = Atom::from("DB asyn file");
+}
+
+//对应接口的Tab 创建事务
+pub struct FTab{
+    pub tab: TXN_DB,//rocksdb中的TXN_DB，对应表
+	pub name: Atom,
+}
+
+#[derive(Clone)]
+pub struct FileTab(Arc<Mutex<FTab>>);
+
+impl Tab for FileTab {
+    fn new(path: &Atom) -> Self {
+		let mut opts = Options::default();
+        opts.create_if_missing(true);
+		FileTab(Arc::new(Mutex::new(
+            FTab{
+                tab: TXN_DB::open(&opts, &TransactionDBOptions::default(), path.deref()).unwrap(),
+                name: path.clone(),
+            }
+        )))
+	}
+
+    fn transaction(&self, id: &Guid, writable: bool) -> Arc<TabTxn> {
+		let tab = self.0.lock().unwrap();
+        let rocksdb_txn = TXN::begin(&tab.tab, &WriteOptions::default(), &TransactionOptions::default()).unwrap();
+        let mut txn_name = String::from("rocksdb_");
+        txn_name.push_str(now_nanos().to_string().as_str());
+        match rocksdb_txn.set_name(&txn_name){
+            Ok(_) => (),
+            Err(e) => println!("{:?}", e)
+        }
+
+		Arc::new(FileTabTxn::new(FTabTxn{
+            tab: self.clone(),
+            txn: rocksdb_txn,
+            id: id.clone(),
+            _writable: writable,
+            rwlog: FnvHashMap::default(),
+            state: TxState::Ok,
+        }))
+    }
+}
+
+pub struct FTabTxn{
+    pub tab: FileTab,
+    pub txn: TXN,
+    pub id: Guid,
+	pub _writable: bool,
+	pub rwlog: FnvHashMap<Bin, RwLog>,
+	pub state: TxState,
+}
+
+#[derive(Clone)]
+pub struct FileTabTxn(Rc<RefCell<FTabTxn>>);
+
+impl FileTabTxn{
+    pub fn new(tab_txn: FTabTxn) -> Self{
+        FileTabTxn(Rc::new(RefCell::new(tab_txn)))
+    }
+}
+
+impl Txn for FileTabTxn{
+    // 获得事务的状态
+	fn get_state(&self) -> TxState{
+        self.0.borrow().state.clone()
+    }
+	// 预提交一个事务
+	fn prepare(&self, _timeout:usize, cb: TxCallback) -> DBResult{
+        let sclone = self.0.clone();
+        sclone.borrow_mut().state = TxState::Preparing;
+        send_task(Box::new(move || {
+            let mut sclone = sclone.borrow_mut();
+            match sclone.txn.prepare() {
+                Ok(()) => {
+                    sclone.state = TxState::PreparOk;
+                    free(sclone);
+                    cb(Ok(()))
+                },
+                Err(e) => {
+                    sclone.state = TxState::PreparFail;
+                    free(sclone);
+                    cb(Err(e.to_string()))
+                },
+            }
+        }));
+        None
+    }
+	// 提交一个事务
+	fn commit(&self, cb: TxCallback) -> CommitResult{
+        let sclone = self.0.clone();
+        sclone.borrow_mut().state = TxState::Committing;
+        send_task(Box::new(move || {
+            let mut sclone = sclone.borrow_mut();
+            match sclone.txn.commit() {
+                Ok(()) => {
+                    sclone.state = TxState::Commited;
+                    free(sclone);
+                    cb(Ok(()))
+                },
+                Err(e) => {
+                    sclone.state = TxState::CommitFail;
+                    free(sclone);
+                    cb(Err(e.to_string()))
+                },
+            }
+        }));
+        None
+    }
+	// 回滚一个事务
+	fn rollback(&self, cb: TxCallback) -> DBResult{
+        let sclone = self.0.clone();
+        sclone.borrow_mut().state = TxState::Rollbacking;
+        send_task(Box::new(move || {
+            let mut sclone = sclone.borrow_mut();
+            match sclone.txn.rollback() {
+                Ok(()) => {
+                    sclone.state = TxState::Rollbacked;
+                    free(sclone);
+                    cb(Ok(()))
+                },
+                Err(e) => {
+                    sclone.state = TxState::Rollbacking;
+                    free(sclone);
+                    cb(Err(e.to_string()))
+                },
+            }
+        }));
+        None
+    }
+}
+
+impl TabTxn for FileTabTxn{
+    // 键锁，key可以不存在，根据lock_time的值决定是锁还是解锁
+	fn key_lock(&self, _arr: Arc<Vec<TabKV>>, _lock_time: usize, _readonly: bool, _cb: TxCallback) -> DBResult {
+		None
+	}
+	// 查询
+	fn query(&self,arr: Arc<Vec<TabKV>>,_lock_time: Option<usize>,_readonly: bool, cb: TxQueryCallback,) -> Option<SResult<Vec<TabKV>>> {
+        let sclone = self.0.clone();
+        let func = move || {
+            let mut value_arr = Vec::new();
+            for tabkv in arr.iter() {
+                let read_opts = ReadOptions::default();
+                let mut value = None;
+                match sclone.borrow_mut().txn.get(&read_opts, tabkv.key.as_slice()) {
+                            Ok(None) => (),
+                            Ok(v) => 
+                                {
+                                    value = Some(Arc::new(v.unwrap().to_utf8().unwrap().as_bytes().to_vec()));
+                                    ()
+                                },
+                            Err(e) => 
+                                {
+                                    cb(Err(e.to_string()));
+                                    return;
+                                },
+                        }
+                value_arr.push(
+                    TabKV{
+                        ware:tabkv.ware.clone(),
+                        tab: tabkv.tab.clone(),
+                        key: tabkv.key.clone(),
+                        index: tabkv.index,
+                        value: value,
+                    }
+                )
+            }
+            cb(Ok(value_arr))
+            
+        };
+        send_task(Box::new(func));
+        None
+	}
+	// 修改，插入、删除及更新
+	fn modify(&self, arr: Arc<Vec<TabKV>>, _lock_time: Option<usize>, _readonly: bool, cb: TxCallback) -> DBResult {
+		let sclone = self.0.clone();
+        let func = move || {
+            for tabkv in arr.iter() {
+                if tabkv.value == None {
+                    match sclone.borrow_mut().txn.delete(&tabkv.key.as_slice()) {
+                    Ok(_) => (),
+                    Err(e) => 
+                        {   
+                            cb(Err(e.to_string()));
+                            return;
+                        },
+                    };
+                } else {
+                    match sclone.borrow_mut().txn.put(&tabkv.key.as_slice(), &tabkv.value.clone().unwrap().as_slice()) {
+                    Ok(_) => (),
+                    Err(e) =>
+                        {   
+                            cb(Err(e.to_string()));
+                            return;
+                        },
+                    };
+                }
+            }
+            cb(Ok(()))
+        };
+        send_task(Box::new(func));
+        None
+    }
+	// 迭代
+	fn iter(&self,key: Option<Bin>,descending: bool,filter: Filter, cb: Arc<Fn(IterResult)>,) -> Option<IterResult> {
+        let sclone = self.0.clone();
+        let func = move || {
+            let read_opts = ReadOptions::default();
+            let mut rocksdb_iter = sclone.borrow_mut().txn.iter(&read_opts);
+            if key == None {
+                if descending {
+                    rocksdb_iter.seek_to_last();
+                } else {
+                    rocksdb_iter.seek_to_first();
+                }
+            } else {
+                if descending {
+                    rocksdb_iter.seek_for_prev(key.unwrap().as_slice());
+                } else {
+                    rocksdb_iter.seek(key.unwrap().as_slice());
+                }
+            }
+            free(sclone);
+            cb(Ok(Box::new(FDBIterator::new(rocksdb_iter, descending, filter))))
+        };
+        send_task(Box::new(func));
+        None
+	}
+	// 迭代
+	fn key_iter(&self, key: Option<Bin>,descending: bool,filter: Filter, cb: Arc<Fn(KeyIterResult)>,) -> Option<KeyIterResult> {
+		let sclone = self.0.clone();
+        let func = move || {
+            let read_opts = ReadOptions::default();
+            let mut rocksdb_iter = sclone.borrow_mut().txn.iter(&read_opts);
+            if key == None {
+                if descending {
+                    rocksdb_iter.seek_to_last();
+                } else {
+                    rocksdb_iter.seek_to_first();
+                }
+            } else {
+                if descending {
+                    rocksdb_iter.seek_for_prev(key.unwrap().as_slice());
+                } else {
+                    rocksdb_iter.seek(key.unwrap().as_slice());
+                }
+            }
+            cb(Ok(Box::new(KeyFDBIterator::new(rocksdb_iter, descending, filter))))
+        };
+        send_task(Box::new(func));
+        None
+	}
+	// 索引迭代
+	fn index(&self,_tab: &Atom,_index_key: &Atom,_key: Option<Bin>,_descending: bool,_filter: Filter,_cb: Arc<Fn(IterResult)>,) -> Option<IterResult> {
+		None
+	}
+	// 表的大小
+	fn tab_size(&self, _cb: TxCallback) -> DBResult {
+		None
+	}
+}
+
+#[derive(Clone)]
+pub struct FileMetaTxn(Arc<TabTxn>);
+
+impl FileMetaTxn{
+    //tab_txn 必须是Arc<FileTabTxn>
+    fn new(tab_txn: Arc<TabTxn>) -> FileMetaTxn{ 
+        FileMetaTxn(tab_txn)
+    }
+}
+
+impl MetaTxn for FileMetaTxn {
+	// 创建表、修改指定表的元数据
+	fn alter(&self, tab: &Atom, meta: Option<Arc<StructInfo>>, cb: TxCallback) -> DBResult{
+        let mut key = WriteBuffer::new();
+        tab.encode(&mut key);
+        let key = Arc::new(key.unwrap());
+
+        let value = match meta {
+            Some(v) => {
+                let mut value = WriteBuffer::new();
+                v.encode(&mut value);
+                Some(Arc::new(value.unwrap()))
+            },
+            None => None,
+        };
+
+        let tabkv = TabKV{
+            ware: Atom::from(""),
+            tab: Atom::from(""),
+            key: key,
+            index: 0,
+            value: value,
+        };
+        self.0.modify(Arc::new(vec![tabkv]), None, false, cb)
+	}
+
+	// 快照拷贝表
+	fn snapshot(&self, _tab: &Atom, _from: &Atom, _cb: TxCallback) -> DBResult{
+		Some(Ok(()))
+	}
+	// 修改指定表的名字
+	fn rename(&self, _tab: &Atom, _new_name: &Atom, _cb: TxCallback) -> DBResult {
+		Some(Ok(()))
+	}
+}
+impl Txn for FileMetaTxn {
+	// 获得事务的状态
+	fn get_state(&self) -> TxState {
+        self.0.get_state()
+	}
+	// 预提交一个事务
+	fn prepare(&self, timeout: usize, cb: TxCallback) -> DBResult {
+		self.0.prepare(timeout, cb)
+	}
+	// 提交一个事务
+	fn commit(&self, cb: TxCallback) -> CommitResult {
+		self.0.commit(cb)
+	}
+	// 回滚一个事务
+	fn rollback(&self, cb: TxCallback) -> DBResult {
+		self.0.rollback(cb)
+	}
+}
+
+#[derive(Clone)]
+pub struct DB{
+    name: Atom,
+    tabs: Arc<RwLock<Tabs<FileTab>>>
+}
+
+impl DB {
+    //create FileDB, return OK(DB) or Err(String) if open db with IO Error
+	pub fn new(name: Atom) -> Result<Self, String>{
+        let root = String::from(ROOT) + "/" + name.as_str() + "/"; //根路径 + 库名
+        let sinfo_path = root.clone() + SINFO;
+        let mut opts = Options::default();
+        opts.create_if_missing(true);
+        let db = match TXN_DB::open(&opts, &TransactionDBOptions::default(), &sinfo_path){
+            Ok(v) => v,
+            Err(e) => return Err(e.to_string() + ",open db fail")
+        };
+        let rocksdb_txn = TXN::begin(&db, &WriteOptions::default(), &TransactionOptions::default()).unwrap();
+        let mut it = rocksdb_txn.iter(&ReadOptions::default());
+        it.seek_to_first();
+        let mut tabs: Tabs<FileTab> = Tabs::new();
+        while it.valid() {
+            let v = it.value().unwrap();
+            tabs.set_tab_meta(Atom::decode(&mut ReadBuffer::new(&it.key().unwrap(), 0)), Arc::new(StructInfo::decode(&mut ReadBuffer::new(&v, 0))));
+            it.next();
+        }
+
+        tabs.set_tab_meta(Atom::from(SINFO), Arc::new(StructInfo::new(Atom::from(SINFO), 0))); //添加元信息表的元信息
+        let a = Arc::new(RwLock::new(tabs));
+		Ok(DB{
+            name: name,
+            tabs: a.clone()
+        })
+	}
+}
+
+impl OpenTab for DB {
+	// 打开指定的表，表必须有meta
+	fn open<'a, T: Tab>(&self, tab: &Atom, _cb: Box<Fn(SResult<T>) + 'a>) -> Option<SResult<T>> {
+        let name = String::from(ROOT) + "/" + &self.name + "/" + tab;
+		Some(Ok(T::new(&Atom::from(name))))
+	}
+}
+
+impl Ware for DB {
+	// 拷贝全部的表
+	fn tabs_clone(&self) -> Arc<Ware> {
+	    Arc::new(DB{
+            name: self.name.clone(),
+            tabs:Arc::new(RwLock::new(self.tabs.read().unwrap().clone_map()))
+        })
+	}
+	// 列出全部的表
+	fn list(&self) -> Box<Iterator<Item=Atom>> {
+		Box::new(self.tabs.read().unwrap().list())
+	}
+	// 获取该库对预提交后的处理超时时间, 事务会用最大超时时间来预提交
+	fn timeout(&self) -> usize {
+		TIMEOUT
+	}
+	// 表的元信息
+	fn tab_info(&self, tab_name: &Atom) -> Option<Arc<StructInfo>> {
+		self.tabs.read().unwrap().get(tab_name)
+	}
+	// 获取当前表结构快照
+	fn snapshot(&self) -> Arc<WareSnapshot> {
+		Arc::new(DBSnapshot(self.clone(), RefCell::new(self.tabs.read().unwrap().snapshot())))
+	}
+}
+
+// 内存库快照
+pub struct DBSnapshot(DB, RefCell<TabLog<FileTab>>);
+
+impl WareSnapshot for DBSnapshot {
+	// 列出全部的表
+	fn list(&self) -> Box<Iterator<Item=Atom>> {
+		Box::new(self.1.borrow().list())
+	}
+	// 表的元信息
+	fn tab_info(&self, tab_name: &Atom) -> Option<Arc<StructInfo>> {
+		self.1.borrow().get(tab_name)
+	}
+	// 检查该表是否可以创建
+	fn check(&self, _tab: &Atom, _meta: &Option<Arc<StructInfo>>) -> SResult<()> {
+		Ok(())
+	}
+	// 新增 修改 删除 表
+	fn alter(&self, tab_name: &Atom, meta: Option<Arc<StructInfo>>) {
+		self.1.borrow_mut().alter(tab_name, meta)
+	}
+	// 创建指定表的表事务
+	fn tab_txn(&self, tab_name: &Atom, id: &Guid, writable: bool, cb: Box<Fn(SResult<Arc<TabTxn>>)>) -> Option<SResult<Arc<TabTxn>>> {
+		self.1.borrow().build(&self.0, tab_name, id, writable, cb)
+	}
+	// 创建一个meta事务
+	fn meta_txn(&self, id: &Guid) -> Arc<MetaTxn> {
+        Arc::new(FileMetaTxn::new(self.tab_txn(&Atom::from(SINFO), id, true, Box::new(|_r|{})).unwrap().expect("meta_txn")))
+	}
+	// 元信息预提交
+	fn prepare(&self, id: &Guid) -> SResult<()>{
+		(self.0).tabs.write().unwrap().prepare(id, &mut self.1.borrow_mut())
+	}
+	// 元信息提交
+	fn commit(&self, id: &Guid){
+		(self.0).tabs.write().unwrap().commit(id)
+	}
+	// 回滚
+	fn rollback(&self, id: &Guid){
+		(self.0).tabs.write().unwrap().rollback(id)
+	}
+
+}
+
+pub struct FDBIterator{
+    it: Arc<RefCell<DBRawIterator>>,
+    descending: bool,
+    _filter: Filter,
+}
+
+impl FDBIterator{
+    pub fn new(it: DBRawIterator, descending: bool, filter: Filter) -> Self{
+        FDBIterator{
+            it: Arc::new(RefCell::new(it)),
+            descending:descending,
+            _filter: filter
+        }
+    }
+}
+
+impl Iter for FDBIterator{
+    type Item = (Bin, Bin);
+	fn next(&mut self, cb: Arc<Fn(NextResult<Self::Item>)>) -> Option<NextResult<Self::Item>>{
+        let it = self.it.clone();
+        let descending = self.descending;
+        let func = move || {
+            let mut it = it.borrow_mut();
+            match it.valid(){
+                true => {
+                    cb(Ok(Some((Arc::new(it.key().unwrap()), Arc::new(it.value().unwrap())))));
+                    match descending {
+                        true => it.prev(),
+                        false => it.next(),
+                    };
+                },
+                false => cb(Ok(None))
+            }
+        };
+        send_task(Box::new(func));
+        None
+    } 
+}
+
+pub struct KeyFDBIterator{
+    it: DBRawIterator,
+    descending: bool,
+    _filter: Filter,
+}
+
+impl KeyFDBIterator{
+    pub fn new(it: DBRawIterator, descending: bool, filter: Filter) -> Self{
+        KeyFDBIterator{
+            it: it,
+            descending:descending,
+            _filter: filter
+        }
+    }
+}
+
+impl Iter for KeyFDBIterator{
+    type Item = Bin;
+	fn next(&mut self, cb: Arc<Fn(NextResult<Self::Item>)>) -> Option<NextResult<Self::Item>>{
+        let mut it = self.it.clone();
+        let descending = self.descending;
+        let func = move || {
+            match it.valid(){
+                true => {
+                    cb(Ok(Some(Arc::new(it.key().unwrap()))));
+                    match descending {
+                        true => it.prev(),
+                        false => it.next(),
+                    };
+                },
+                false => cb(Ok(None))
+            }
+        };
+        send_task(Box::new(func));
+        None
+    } 
+}
+
+fn send_task(func: Box<FnBox()>){
+    let &(ref lock, ref cvar) = &**STORE_TASK_POOL;
+    let mut task_pool = lock.lock().unwrap();
+    (*task_pool).push(ASYNC_DB_TYPE, DB_PRIORITY, func, DB_ASYNC_FILE_INFO.clone());
+    cvar.notify_one();
+}
+
+fn free<T>(_:T) {}
+
+
+#[cfg(test)]
+use std::thread;
+#[cfg(test)]
+use std::time::Duration;
+#[cfg(test)]
+use pi_base::worker_pool::WorkerPool;
+
+#[test]
+fn test(){
+    let worker_pool0 = Box::new(WorkerPool::new(3, 1024 * 1024, 1000));
+    worker_pool0.run(STORE_TASK_POOL.clone());
+
+    let tab_name = Atom::from("player");
+    let ware_name = Atom::from("file_test");
+    let db = DB::new(ware_name.clone()).expect("new db fail");
+    let snapshot = db.snapshot();
+    let guid = Guid(0);
+    
+
+    let meta_txn = snapshot.meta_txn(&guid);
+
+    let sinfo = Arc::new(StructInfo::new(tab_name.clone(), 8888));
+    snapshot.alter(&tab_name, Some(sinfo.clone()));
+
+    let tab_txn1 = snapshot.tab_txn(&Atom::from(SINFO), &guid, true, Box::new(|_r|{})).unwrap().expect("create player tab_txn fail");
+    let key1 = Arc::new(Vec::from(String::from("key1").as_bytes()));
+    let value1 = Arc::new(Vec::from(String::from("value1").as_bytes()));
+    let item1 = create_tabkv(ware_name.clone(), Atom::from(SINFO), key1.clone(), 0, Some(value1.clone()));
+    let arr =  Arc::new(vec![item1.clone()]);
+   // &tab_name, Some(sinfo.clone())
+    tab_txn1.modify(arr.clone(), None, false, Arc::new(move |alter|{
+        assert!(alter.is_ok());  //插入元信息成功
+        
+        let meta_txn_clone = meta_txn.clone();
+        let meta_txn = meta_txn.clone();
+        meta_txn_clone.prepare(1000, Arc::new(move |prepare|{
+            assert!(prepare.is_ok());  //预提交元信息成功
+            meta_txn.commit(Arc::new(move |commit|{
+                match commit {
+                    Ok(_) => (),//提交元信息成功
+                    Err(e) => panic!("{:?}", e),
+                };
+                //println!("meta_txn commit success");
+            }));
+        }));
+        //println!("assert is success");
+    }));
+
+    thread::sleep(Duration::from_millis(1000));
+    let key1 = Arc::new(Vec::from(String::from("key1").as_bytes()));
+    let value1 = Arc::new(Vec::from(String::from("value1").as_bytes()));
+    let key2 = Arc::new(Vec::from(String::from("key2").as_bytes()));
+    let value2 = Arc::new(Vec::from(String::from("value2").as_bytes()));
+    let key3 = Arc::new(Vec::from(String::from("key3").as_bytes()));
+    let value3 = Arc::new(Vec::from(String::from("value3").as_bytes()));
+
+    let item1 = create_tabkv(ware_name.clone(), tab_name.clone(), key1.clone(), 0, Some(value1.clone()));
+    let item2 = create_tabkv(ware_name.clone(), tab_name.clone(), key2.clone(), 0, Some(value2.clone()));
+    let item3 = create_tabkv(ware_name.clone(), tab_name.clone(), key3.clone(), 0, Some(value3.clone()));
+    let arr3 =  Arc::new(vec![item1.clone(), item2.clone(), item2.clone()]);
+
+    
+    let tab_txn1 = snapshot.tab_txn(&tab_name, &guid, true, Box::new(|_r|{})).unwrap().expect("create player tab_txn fail");
+    let tab_txn2 = snapshot.tab_txn(&tab_name, &guid, true, Box::new(|_r|{})).unwrap().expect("create player tab_txn fail");
+    let tab_txn = snapshot.tab_txn(&tab_name, &guid, true, Box::new(|_r|{})).unwrap().expect("create player tab_txn fail");
+
+    //事务1插入key1, key2
+    let arr = Arc::new(vec![item1.clone(), item2.clone()]);
+    let tab_txn1_clone = tab_txn1.clone();
+    tab_txn1_clone.modify(arr.clone(), None, false, Arc::new(move |modify|{
+        match modify {
+            Ok(_) => (),//插入数据成功
+            Err(e) => panic!("{:?}", e),
+        };
+        println!("tab_txn1 insert key1, key2 is success");
+
+        //事务2插入key1
+        let item1 = item1.clone();
+        let item3 = item3.clone();
+        let tab_txn2 = tab_txn2.clone();
+        let tab_txn1 = tab_txn1.clone();
+        let tab_txn2_clone = tab_txn2.clone();
+        let arr3 = arr3.clone();
+        let tab_txn = tab_txn.clone();
+        let arr = Arc::new(vec![item1.clone()]);
+        tab_txn2_clone.modify(arr.clone(), None, false, Arc::new(move|modify|{
+            assert!(modify.is_err());//插入数据不成功
+            //println!("tab_txn2 insert key1 is fail");
+
+            //事务2插入key3
+            let tab_txn2_clone = tab_txn2.clone();
+            let tab_txn2 = tab_txn2.clone();
+            let tab_txn1 = tab_txn1.clone();
+            let arr3 = arr3.clone();
+            let tab_txn = tab_txn.clone();
+            let arr = Arc::new(vec![item3.clone()]);
+            tab_txn2_clone.modify(arr.clone(), None, false, Arc::new(move |modify|{
+                match modify {
+                    Ok(_) => (),//插入数据成功
+                    Err(e) => panic!("{:?}", e),
+                };
+                //println!("tab_txn2 insert key3 is success");
+
+                let tab_txn1_clone = tab_txn1.clone();
+                let tab_txn1 = tab_txn1.clone();
+                let tab_txn2 = tab_txn2.clone();
+                let arr3 = arr3.clone();
+                let tab_txn = tab_txn.clone();
+                tab_txn1_clone.prepare(1000, Arc::new(move |prepare|{
+                    assert!(prepare.is_ok());  //事务1预提交成功
+                    //println!("tab_txn1 prepare is success");
+
+                    let tab_txn1 = tab_txn1.clone();
+                    let tab_txn2 = tab_txn2.clone();
+                    let tab_txn2_clone = tab_txn2.clone();
+                    let arr3 = arr3.clone();
+                    let tab_txn = tab_txn.clone();
+                    tab_txn2_clone.prepare(1000, Arc::new(move |prepare|{
+                        assert!(prepare.is_ok());  //事务2预提交成功
+                        //println!("tab_txn2 prepare is success");
+                        
+                        let tab_txn1 = tab_txn1.clone();
+                        let tab_txn2 = tab_txn2.clone();
+                        let arr3 = arr3.clone();
+                        let tab_txn = tab_txn.clone();
+                        tab_txn1.commit(Arc::new(move |commit|{
+                            assert!(commit.is_ok());  //事务1提交成功
+                            //println!("tab_txn1 commit is success");
+                            
+                            let tab_txn2 = tab_txn2.clone();
+                            let arr3 = arr3.clone();
+                            let tab_txn = tab_txn.clone();
+                            tab_txn2.commit(Arc::new(move |commit|{
+                                assert!(commit.is_ok());  //事务2提交成功
+                                //println!("tab_txn2 commit is success");
+
+                                tab_txn.query(arr3.clone(), None, false, Arc::new(move |query|{
+                                    assert!(query.is_ok());  //查询数据成功
+                                    // let r = query.expect("");
+                                    // for v in r.iter(){
+                                    //     println!("-----------------------{}", String::from_utf8_lossy(v.value.as_ref().unwrap().as_slice()));
+                                    // }
+                                }));
+                            }));
+                        }));
+                    }));
+                }));
+            }));
+        }));
+    }));
+
+    thread::sleep(Duration::from_millis(3000));
+}
+
+#[cfg(test)]
+fn create_tabkv(ware: Atom,tab: Atom,key: Bin,index: usize,value: Option<Bin>,) -> TabKV{
+    TabKV{ware, tab, key, index, value}
 }